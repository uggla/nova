# vim: tabstop=4 shiftwidth=4 softtabstop=4

# Copyright 2010 United States Government as represented by the
# Administrator of the National Aeronautics and Space Administration.
# All Rights Reserved.
#
#    Licensed under the Apache License, Version 2.0 (the "License"); you may
#    not use this file except in compliance with the License. You may obtain
#    a copy of the License at
#
#         http://www.apache.org/licenses/LICENSE-2.0
#
#    Unless required by applicable law or agreed to in writing, software
#    distributed under the License is distributed on an "AS IS" BASIS, WITHOUT
#    WARRANTIES OR CONDITIONS OF ANY KIND, either express or implied. See the
#    License for the specific language governing permissions and limitations
#    under the License.

"""
Handles all requests relating to instances (guest vms).
"""

import datetime
import re
import time

from nova import db
from nova import exception
from nova import flags
from nova import log as logging
from nova import network
from nova import quota
from nova import rpc
from nova import utils
from nova import volume
from nova.compute import instance_types
from nova.db import base

FLAGS = flags.FLAGS
LOG = logging.getLogger('nova.compute.api')


def generate_default_hostname(instance_id):
    """Default function to generate a hostname given an instance reference."""
    return str(instance_id)


class API(base.Base):
    """API for interacting with the compute manager."""

    def __init__(self, image_service=None, network_api=None,
                 volume_api=None, hostname_factory=generate_default_hostname,
                 **kwargs):
        if not image_service:
            image_service = utils.import_object(FLAGS.image_service)
        self.image_service = image_service
        if not network_api:
            network_api = network.API()
        self.network_api = network_api
        if not volume_api:
            volume_api = volume.API()
        self.volume_api = volume_api
        self.hostname_factory = hostname_factory
        super(API, self).__init__(**kwargs)

    def get_network_topic(self, context, instance_id):
        """Get the network topic for an instance."""
        try:
            instance = self.get(context, instance_id)
        except exception.NotFound as e:
            LOG.warning(_("Instance %d was not found in get_network_topic"),
                        instance_id)
            raise e

        host = instance['host']
        if not host:
            raise exception.Error(_("Instance %d has no host") % instance_id)
        topic = self.db.queue_get_for(context, FLAGS.compute_topic, host)
        return rpc.call(context,
                        topic,
                        {"method": "get_network_topic", "args": {'fake': 1}})

    def create(self, context, instance_type,
               image_id, kernel_id=None, ramdisk_id=None,
               min_count=1, max_count=1,
               display_name='', display_description='',
               key_name=None, key_data=None, security_group='default',
               availability_zone=None, user_data=None):
        """Create the number of instances requested if quota and
        other arguments check out ok."""

        type_data = instance_types.INSTANCE_TYPES[instance_type]
        num_instances = quota.allowed_instances(context, max_count, type_data)
        if num_instances < min_count:
            LOG.warn(_("Quota exceeeded for %s, tried to run %s instances"),
                     context.project_id, min_count)
            raise quota.QuotaError(_("Instance quota exceeded. You can only "
                                     "run %s more instances of this type.") %
                                   num_instances, "InstanceLimitExceeded")

        is_vpn = image_id == FLAGS.vpn_image_id
        if not is_vpn:
            image = self.image_service.show(context, image_id)
            if kernel_id is None:
                kernel_id = image.get('kernelId', None)
            if ramdisk_id is None:
                ramdisk_id = image.get('ramdiskId', None)
            # No kernel and ramdisk for raw images
            if kernel_id == str(FLAGS.null_kernel):
                kernel_id = None
                ramdisk_id = None
                LOG.debug(_("Creating a raw instance"))
            # Make sure we have access to kernel and ramdisk (if not raw)
            logging.debug("Using Kernel=%s, Ramdisk=%s" %
                           (kernel_id, ramdisk_id))
            if kernel_id:
                self.image_service.show(context, kernel_id)
            if ramdisk_id:
                self.image_service.show(context, ramdisk_id)

        if security_group is None:
            security_group = ['default']
        if not type(security_group) is list:
            security_group = [security_group]

        security_groups = []
        self.ensure_default_security_group(context)
        for security_group_name in security_group:
            group = db.security_group_get_by_name(context,
                                                  context.project_id,
                                                  security_group_name)
            security_groups.append(group['id'])

        if key_data is None and key_name:
            key_pair = db.key_pair_get(context, context.user_id, key_name)
            key_data = key_pair['public_key']

        base_options = {
            'reservation_id': utils.generate_uid('r'),
            'image_id': image_id,
            'kernel_id': kernel_id or '',
            'ramdisk_id': ramdisk_id or '',
            'state_description': 'scheduling',
            'user_id': context.user_id,
            'project_id': context.project_id,
            'launch_time': time.strftime('%Y-%m-%dT%H:%M:%SZ', time.gmtime()),
            'instance_type': instance_type,
            'memory_mb': type_data['memory_mb'],
            'vcpus': type_data['vcpus'],
            'local_gb': type_data['local_gb'],
            'display_name': display_name,
            'display_description': display_description,
            'user_data': user_data or '',
            'key_name': key_name,
            'key_data': key_data,
            'locked': False,
            'availability_zone': availability_zone}

        elevated = context.elevated()
        instances = []
        LOG.debug(_("Going to run %s instances..."), num_instances)
        for num in range(num_instances):
            instance = dict(mac_address=utils.generate_mac(),
                            launch_index=num,
                            **base_options)
            instance = self.db.instance_create(context, instance)
            instance_id = instance['id']

            elevated = context.elevated()
            if not security_groups:
                security_groups = []
            for security_group_id in security_groups:
                self.db.instance_add_security_group(elevated,
                                                    instance_id,
                                                    security_group_id)

            # Set sane defaults if not specified
            updates = dict(hostname=self.hostname_factory(instance_id))
            if (not hasattr(instance, 'display_name') or
                    instance.display_name == None):
                updates['display_name'] = "Server %s" % instance_id

            instance = self.update(context, instance_id, **updates)
            instances.append(instance)

            LOG.debug(_("Casting to scheduler for %s/%s's instance %s"),
                          context.project_id, context.user_id, instance_id)
            rpc.cast(context,
                     FLAGS.scheduler_topic,
                     {"method": "run_instance",
                      "args": {"topic": FLAGS.compute_topic,
                               "instance_id": instance_id,
                               "availability_zone": availability_zone}})

        for group_id in security_groups:
            self.trigger_security_group_members_refresh(elevated, group_id)

        return [dict(x.iteritems()) for x in instances]

    def ensure_default_security_group(self, context):
        """ Create security group for the security context if it
        does not already exist

        :param context: the security context

        """
        try:
            db.security_group_get_by_name(context, context.project_id,
                                          'default')
        except exception.NotFound:
            values = {'name': 'default',
                      'description': 'default',
                      'user_id': context.user_id,
                      'project_id': context.project_id}
            db.security_group_create(context, values)

    def trigger_security_group_rules_refresh(self, context, security_group_id):
        """Called when a rule is added to or removed from a security_group"""

        security_group = self.db.security_group_get(context, security_group_id)

        hosts = set()
        for instance in security_group['instances']:
            if instance['host'] is not None:
                hosts.add(instance['host'])

        for host in hosts:
            rpc.cast(context,
                     self.db.queue_get_for(context, FLAGS.compute_topic, host),
                     {"method": "refresh_security_group_rules",
                      "args": {"security_group_id": security_group.id}})

    def trigger_security_group_members_refresh(self, context, group_id):
        """Called when a security group gains a new or loses a member

        Sends an update request to each compute node for whom this is
        relevant."""

        # First, we get the security group rules that reference this group as
        # the grantee..
        security_group_rules = \
                self.db.security_group_rule_get_by_security_group_grantee(
                                                                     context,
                                                                     group_id)

        # ..then we distill the security groups to which they belong..
        security_groups = set()
        for rule in security_group_rules:
            security_groups.add(rule['parent_group_id'])

        # ..then we find the instances that are members of these groups..
        instances = set()
        for security_group in security_groups:
            for instance in security_group['instances']:
                instances.add(instance['id'])

        # ...then we find the hosts where they live...
        hosts = set()
        for instance in instances:
            if instance['host']:
                hosts.add(instance['host'])

        # ...and finally we tell these nodes to refresh their view of this
        # particular security group.
        for host in hosts:
            rpc.cast(context,
                     self.db.queue_get_for(context, FLAGS.compute_topic, host),
                     {"method": "refresh_security_group_members",
                      "args": {"security_group_id": group_id}})

    def update(self, context, instance_id, **kwargs):
        """Updates the instance in the datastore.

        :param context: The security context
        :param instance_id: ID of the instance to update
        :param kwargs: All additional keyword args are treated
                       as data fields of the instance to be
                       updated

        :retval None

        """
        rv = self.db.instance_update(context, instance_id, kwargs)
        return dict(rv.iteritems())

    def delete(self, context, instance_id):
        LOG.debug(_("Going to try to terminate %s"), instance_id)
        try:
            instance = self.get(context, instance_id)
        except exception.NotFound as e:
            LOG.warning(_("Instance %d was not found during terminate"),
                        instance_id)
            raise e

        if (instance['state_description'] == 'terminating'):
            LOG.warning(_("Instance %d is already being terminated"),
                        instance_id)
            return

        self.update(context,
                    instance['id'],
                    state_description='terminating',
                    state=0,
                    terminated_at=datetime.datetime.utcnow())

        host = instance['host']
        if host:
            self._cast_compute_message('terminate_instance', context,
                    instance_id, host)
        else:
            self.db.instance_destroy(context, instance_id)

    def get(self, context, instance_id):
        """Get a single instance with the given ID."""
        rv = self.db.instance_get_by_id(context, instance_id)
        return dict(rv.iteritems())

    def get_all(self, context, project_id=None, reservation_id=None,
                fixed_ip=None):
        """Get all instances, possibly filtered by one of the
        given parameters. If there is no filter and the context is
        an admin, it will retreive all instances in the system."""
        if reservation_id is not None:
            return self.db.instance_get_all_by_reservation(context,
                                                             reservation_id)
        if fixed_ip is not None:
            return self.db.fixed_ip_get_instance(context, fixed_ip)
        if project_id or not context.is_admin:
            if not context.project:
                return self.db.instance_get_all_by_user(context,
                                                        context.user_id)
            if project_id is None:
                project_id = context.project_id
            return self.db.instance_get_all_by_project(context,
            project_id)
        return self.db.instance_get_all(context)

    def _cast_compute_message(self, method, context, instance_id, host=None):
        """Generic handler for RPC casts to compute."""
        if not host:
            instance = self.get(context, instance_id)
            host = instance['host']
        queue = self.db.queue_get_for(context, FLAGS.compute_topic, host)
        kwargs = {'method': method, 'args': {'instance_id': instance_id}}
        rpc.cast(context, queue, kwargs)

    def _call_compute_message(self, method, context, instance_id, host=None):
        """Generic handler for RPC calls to compute."""
        if not host:
            instance = self.get(context, instance_id)
            host = instance["host"]
        queue = self.db.queue_get_for(context, FLAGS.compute_topic, host)
        kwargs = {"method": method, "args": {"instance_id": instance_id}}
        return rpc.call(context, queue, kwargs)

    def snapshot(self, context, instance_id, name):
        """Snapshot the given instance."""
<<<<<<< HEAD
        instance = self.get(context, instance_id)
        host = instance['host']

        data = {'name': name, 'is_public': False}
        image_meta = self.image_service.create(context, data)
        rpc.cast(context,
                 self.db.queue_get_for(context, FLAGS.compute_topic, host),
                 {"method": "snapshot_instance",
                  "args": {"instance_id": instance['id'],
                           "image_id": image_meta['id']}})

        return image_meta
=======
        self._cast_compute_message('snapshot_instance', context, instance_id)
>>>>>>> 82565245

    def reboot(self, context, instance_id):
        """Reboot the given instance."""
        self._cast_compute_message('reboot_instance', context, instance_id)

    def pause(self, context, instance_id):
        """Pause the given instance."""
        self._cast_compute_message('pause_instance', context, instance_id)

    def unpause(self, context, instance_id):
        """Unpause the given instance."""
        self._cast_compute_message('unpause_instance', context, instance_id)

    def get_diagnostics(self, context, instance_id):
        """Retrieve diagnostics for the given instance."""
        return self._call_compute_message(
            "get_diagnostics",
            context,
            instance_id)

    def get_actions(self, context, instance_id):
        """Retrieve actions for the given instance."""
        return self.db.instance_get_actions(context, instance_id)

    def suspend(self, context, instance_id):
        """suspend the instance with instance_id"""
        self._cast_compute_message('suspend_instance', context, instance_id)

    def resume(self, context, instance_id):
        """resume the instance with instance_id"""
        self._cast_compute_message('resume_instance', context, instance_id)

    def rescue(self, context, instance_id):
        """Rescue the given instance."""
        self._cast_compute_message('rescue_instance', context, instance_id)

    def unrescue(self, context, instance_id):
        """Unrescue the given instance."""
        self._cast_compute_message('unrescue_instance', context, instance_id)

    def set_admin_password(self, context, instance_id):
        """Set the root/admin password for the given instance."""
        self._cast_compute_message('set_admin_password', context, instance_id)

    def get_ajax_console(self, context, instance_id):
        """Get a url to an AJAX Console"""
        instance = self.get(context, instance_id)
        output = self._call_compute_message('get_ajax_console',
                                            context,
                                            instance_id)
        rpc.cast(context, '%s' % FLAGS.ajax_console_proxy_topic,
                 {'method': 'authorize_ajax_console',
                  'args': {'token': output['token'], 'host': output['host'],
                  'port': output['port']}})
        return {'url': '%s?token=%s' % (FLAGS.ajax_console_proxy_url,
                output['token'])}

    def get_console_output(self, context, instance_id):
        """Get console output for an an instance"""
        return self._call_compute_message('get_console_output',
                                          context,
                                          instance_id)

    def lock(self, context, instance_id):
        """lock the instance with instance_id"""
        self._cast_compute_message('lock_instance', context, instance_id)

    def unlock(self, context, instance_id):
        """unlock the instance with instance_id"""
        self._cast_compute_message('unlock_instance', context, instance_id)

    def get_lock(self, context, instance_id):
        """return the boolean state of (instance with instance_id)'s lock"""
        instance = self.get(context, instance_id)
        return instance['locked']

    def attach_volume(self, context, instance_id, volume_id, device):
        if not re.match("^/dev/[a-z]d[a-z]+$", device):
            raise exception.ApiError(_("Invalid device specified: %s. "
                                     "Example device: /dev/vdb") % device)
        self.volume_api.check_attach(context, volume_id)
        instance = self.get(context, instance_id)
        host = instance['host']
        rpc.cast(context,
                 self.db.queue_get_for(context, FLAGS.compute_topic, host),
                 {"method": "attach_volume",
                  "args": {"volume_id": volume_id,
                           "instance_id": instance_id,
                           "mountpoint": device}})

    def detach_volume(self, context, volume_id):
        instance = self.db.volume_get_instance(context.elevated(), volume_id)
        if not instance:
            raise exception.ApiError(_("Volume isn't attached to anything!"))
        self.volume_api.check_detach(context, volume_id)
        host = instance['host']
        rpc.cast(context,
                 self.db.queue_get_for(context, FLAGS.compute_topic, host),
                 {"method": "detach_volume",
                  "args": {"instance_id": instance['id'],
                           "volume_id": volume_id}})
        return instance

    def associate_floating_ip(self, context, instance_id, address):
        instance = self.get(context, instance_id)
        self.network_api.associate_floating_ip(context, address,
                                               instance['fixed_ip'])<|MERGE_RESOLUTION|>--- conflicted
+++ resolved
@@ -335,42 +335,51 @@
             project_id)
         return self.db.instance_get_all(context)
 
-    def _cast_compute_message(self, method, context, instance_id, host=None):
-        """Generic handler for RPC casts to compute."""
+    def _cast_compute_message(self, method, context, instance_id, host=None,
+                              params=None):
+        """Generic handler for RPC casts to compute.
+
+        :param params: Optional dictionary of arguments to be passed to the
+                       compute worker
+
+        :retval None
+        """
+        if not params:
+            params = {}
         if not host:
             instance = self.get(context, instance_id)
             host = instance['host']
         queue = self.db.queue_get_for(context, FLAGS.compute_topic, host)
-        kwargs = {'method': method, 'args': {'instance_id': instance_id}}
+        params['instance_id'] = instance_id
+        kwargs = {'method': method, 'args': params}
         rpc.cast(context, queue, kwargs)
 
-    def _call_compute_message(self, method, context, instance_id, host=None):
-        """Generic handler for RPC calls to compute."""
+    def _call_compute_message(self, method, context, instance_id, host=None,
+                              params=None):
+        """Generic handler for RPC calls to compute.
+
+        :param params: Optional dictionary of arguments to be passed to the
+                       compute worker
+
+        :retval Result returned by compute worker
+        """
+        if not params:
+            params = {}
         if not host:
             instance = self.get(context, instance_id)
             host = instance["host"]
         queue = self.db.queue_get_for(context, FLAGS.compute_topic, host)
-        kwargs = {"method": method, "args": {"instance_id": instance_id}}
+        params['instance_id'] = instance_id
+        kwargs = {'method': method, 'args': params}
         return rpc.call(context, queue, kwargs)
 
     def snapshot(self, context, instance_id, name):
         """Snapshot the given instance."""
-<<<<<<< HEAD
-        instance = self.get(context, instance_id)
-        host = instance['host']
-
         data = {'name': name, 'is_public': False}
         image_meta = self.image_service.create(context, data)
-        rpc.cast(context,
-                 self.db.queue_get_for(context, FLAGS.compute_topic, host),
-                 {"method": "snapshot_instance",
-                  "args": {"instance_id": instance['id'],
-                           "image_id": image_meta['id']}})
-
-        return image_meta
-=======
-        self._cast_compute_message('snapshot_instance', context, instance_id)
->>>>>>> 82565245
+        params = {'image_id': image_meta['id']}
+        self._cast_compute_message('snapshot_instance', context, instance_id,
+                                   params=params)
 
     def reboot(self, context, instance_id):
         """Reboot the given instance."""
