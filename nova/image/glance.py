# vim: tabstop=4 shiftwidth=4 softtabstop=4

# Copyright 2010 OpenStack LLC.
# All Rights Reserved.
#
#    Licensed under the Apache License, Version 2.0 (the "License"); you may
#    not use this file except in compliance with the License. You may obtain
#    a copy of the License at
#
#         http://www.apache.org/licenses/LICENSE-2.0
#
#    Unless required by applicable law or agreed to in writing, software
#    distributed under the License is distributed on an "AS IS" BASIS, WITHOUT
#    WARRANTIES OR CONDITIONS OF ANY KIND, either express or implied. See the
#    License for the specific language governing permissions and limitations
#    under the License.
"""Implementation of an image service that uses Glance as the backend"""

from __future__ import absolute_import
import httplib
import json
import urlparse

from nova import exception
from nova import flags
from nova import log as logging
from nova import utils
from nova.image import service


LOG = logging.getLogger('nova.image.glance')

FLAGS = flags.FLAGS

<<<<<<< HEAD

class ParallaxClient(object):

    def __init__(self):
        self.address = FLAGS.glance_parallax_address
        self.port = FLAGS.glance_parallax_port
        url = urlparse.urlparse(self.address)
        self.netloc = url.netloc
        self.connection_type = {'http': httplib.HTTPConnection,
                                'https': httplib.HTTPSConnection}[url.scheme]

    def get_image_index(self):
        """
        Returns a list of image id/name mappings from Parallax
        """
        try:
            c = self.connection_type(self.netloc, self.port)
            c.request("GET", "images")
            res = c.getresponse()
            if res.status == 200:
                # Parallax returns a JSONified dict(images=image_list)
                data = json.loads(res.read())['images']
                return data
            else:
                LOG.warn(_("Parallax returned HTTP error %d from "
                           "request for /images"), res.status_int)
                return []
        finally:
            c.close()

    def get_image_details(self):
        """
        Returns a list of detailed image data mappings from Parallax
        """
        try:
            c = self.connection_type(self.netloc, self.port)
            c.request("GET", "/images/detail")
            res = c.getresponse()
            if res.status == 200:
                # Parallax returns a JSONified dict(images=image_list)
                data = json.loads(res.read())['images']
                return data
            else:
                LOG.warn(_("Parallax returned HTTP error %d from "
                           "request for /images/detail"), res.status_int)
                return []
        finally:
            c.close()

    def get_image_metadata(self, image_id):
        """
        Returns a mapping of image metadata from Parallax
        """
        try:
            c = self.connection_type(self.netloc, self.port)
            c.request("HEAD", "/images/%s" % image_id)
            res = c.getresponse()
            if res.status == 200:
                # TODO(ewanmellor): Temporary hack!  We should be parsing
                # the response from Glance properly.
                return {'url': '/images/%s' % image_id}
            else:
                # TODO(jaypipes): log the error?
                return None
        finally:
            c.close()

    def add_image_metadata(self, image_metadata):
        """
        Tells parallax about an image's metadata
        """
        try:
            c = self.connection_type(self.netloc, self.port)
            body = json.dumps(image_metadata)
            c.request("POST", "images", body)
            res = c.getresponse()
            if res.status == 200:
                # Parallax returns a JSONified dict(image=image_info)
                data = json.loads(res.read())['image']
                return data['id']
            else:
                # TODO(jaypipes): log the error?
                return None
        finally:
            c.close()

    def update_image_metadata(self, image_id, image_metadata):
        """
        Updates Parallax's information about an image
        """
        try:
            c = self.connection_type(self.netloc, self.port)
            body = json.dumps(image_metadata)
            c.request("PUT", "/images/%s" % image_id, body)
            res = c.getresponse()
            return res.status == 200
        finally:
            c.close()

    def delete_image_metadata(self, image_id):
        """
        Deletes Parallax's information about an image
        """
        try:
            c = self.connection_type(self.netloc, self.port)
            c.request("DELETE", "/images/%s" % image_id)
            res = c.getresponse()
            return res.status == 200
        finally:
            c.close()
=======
GlanceClient = utils.import_class('glance.client.Client')
>>>>>>> 8e6684a5


class GlanceImageService(service.BaseImageService):
    """Provides storage and retrieval of disk image objects within Glance."""

    def __init__(self):
        self.client = GlanceClient(FLAGS.glance_host, FLAGS.glance_port)

    def index(self, context):
        """
        Calls out to Glance for a list of images available
        """
        return self.client.get_images()

    def detail(self, context):
        """
        Calls out to Glance for a list of detailed image information
        """
        return self.client.get_images_detailed()

    def show(self, context, id):
        """
        Returns a dict containing image data for the given opaque image id.
        """
        image = self.client.get_image_meta(id)
        if image:
            return image
        raise exception.NotFound

    def create(self, context, data):
        """
        Store the image data and return the new image id.

        :raises AlreadyExists if the image already exist.

        """
        return self.client.add_image(image_meta=data)

    def update(self, context, image_id, data):
        """Replace the contents of the given image with the new data.

        :raises NotFound if the image does not exist.

        """
        return self.client.update_image(image_id, data)

    def delete(self, context, image_id):
        """
        Delete the given image.

        :raises NotFound if the image does not exist.

        """
        return self.client.delete_image(image_id)

    def delete_all(self):
        """
        Clears out all images
        """
        pass<|MERGE_RESOLUTION|>--- conflicted
+++ resolved
@@ -32,120 +32,7 @@
 
 FLAGS = flags.FLAGS
 
-<<<<<<< HEAD
-
-class ParallaxClient(object):
-
-    def __init__(self):
-        self.address = FLAGS.glance_parallax_address
-        self.port = FLAGS.glance_parallax_port
-        url = urlparse.urlparse(self.address)
-        self.netloc = url.netloc
-        self.connection_type = {'http': httplib.HTTPConnection,
-                                'https': httplib.HTTPSConnection}[url.scheme]
-
-    def get_image_index(self):
-        """
-        Returns a list of image id/name mappings from Parallax
-        """
-        try:
-            c = self.connection_type(self.netloc, self.port)
-            c.request("GET", "images")
-            res = c.getresponse()
-            if res.status == 200:
-                # Parallax returns a JSONified dict(images=image_list)
-                data = json.loads(res.read())['images']
-                return data
-            else:
-                LOG.warn(_("Parallax returned HTTP error %d from "
-                           "request for /images"), res.status_int)
-                return []
-        finally:
-            c.close()
-
-    def get_image_details(self):
-        """
-        Returns a list of detailed image data mappings from Parallax
-        """
-        try:
-            c = self.connection_type(self.netloc, self.port)
-            c.request("GET", "/images/detail")
-            res = c.getresponse()
-            if res.status == 200:
-                # Parallax returns a JSONified dict(images=image_list)
-                data = json.loads(res.read())['images']
-                return data
-            else:
-                LOG.warn(_("Parallax returned HTTP error %d from "
-                           "request for /images/detail"), res.status_int)
-                return []
-        finally:
-            c.close()
-
-    def get_image_metadata(self, image_id):
-        """
-        Returns a mapping of image metadata from Parallax
-        """
-        try:
-            c = self.connection_type(self.netloc, self.port)
-            c.request("HEAD", "/images/%s" % image_id)
-            res = c.getresponse()
-            if res.status == 200:
-                # TODO(ewanmellor): Temporary hack!  We should be parsing
-                # the response from Glance properly.
-                return {'url': '/images/%s' % image_id}
-            else:
-                # TODO(jaypipes): log the error?
-                return None
-        finally:
-            c.close()
-
-    def add_image_metadata(self, image_metadata):
-        """
-        Tells parallax about an image's metadata
-        """
-        try:
-            c = self.connection_type(self.netloc, self.port)
-            body = json.dumps(image_metadata)
-            c.request("POST", "images", body)
-            res = c.getresponse()
-            if res.status == 200:
-                # Parallax returns a JSONified dict(image=image_info)
-                data = json.loads(res.read())['image']
-                return data['id']
-            else:
-                # TODO(jaypipes): log the error?
-                return None
-        finally:
-            c.close()
-
-    def update_image_metadata(self, image_id, image_metadata):
-        """
-        Updates Parallax's information about an image
-        """
-        try:
-            c = self.connection_type(self.netloc, self.port)
-            body = json.dumps(image_metadata)
-            c.request("PUT", "/images/%s" % image_id, body)
-            res = c.getresponse()
-            return res.status == 200
-        finally:
-            c.close()
-
-    def delete_image_metadata(self, image_id):
-        """
-        Deletes Parallax's information about an image
-        """
-        try:
-            c = self.connection_type(self.netloc, self.port)
-            c.request("DELETE", "/images/%s" % image_id)
-            res = c.getresponse()
-            return res.status == 200
-        finally:
-            c.close()
-=======
 GlanceClient = utils.import_class('glance.client.Client')
->>>>>>> 8e6684a5
 
 
 class GlanceImageService(service.BaseImageService):
