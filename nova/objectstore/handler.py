# vim: tabstop=4 shiftwidth=4 softtabstop=4
#
#    Copyright 2010 OpenStack LLC.
#    Copyright 2010 United States Government as represented by the
#    Administrator of the National Aeronautics and Space Administration.
#    All Rights Reserved.
#
#    Copyright 2009 Facebook
#
#    Licensed under the Apache License, Version 2.0 (the "License"); you may
#    not use this file except in compliance with the License. You may obtain
#    a copy of the License at
#
#         http://www.apache.org/licenses/LICENSE-2.0
#
#    Unless required by applicable law or agreed to in writing, software
#    distributed under the License is distributed on an "AS IS" BASIS, WITHOUT
#    WARRANTIES OR CONDITIONS OF ANY KIND, either express or implied. See the
#    License for the specific language governing permissions and limitations
#    under the License.

"""
Implementation of an S3-like storage server based on local files.

Useful to test features that will eventually run on S3, or if you want to
run something locally that was once running on S3.

We don't support all the features of S3, but it does work with the
standard S3 client for the most basic semantics. To use the standard
S3 client with this module::

    c = S3.AWSAuthConnection("", "", server="localhost", port=8888,
                             is_secure=False)
    c.create_bucket("mybucket")
    c.put("mybucket", "mykey", "a value")
    print c.get("mybucket", "mykey").body

"""

import datetime
import logging
import json
import multiprocessing
import os
from tornado import escape
import urllib

from twisted.application import internet, service
from twisted.web.resource import Resource
from twisted.web import server, static


from nova import exception
from nova import flags
from nova.auth import users
from nova.endpoint import api
from nova.objectstore import bucket
from nova.objectstore import image


FLAGS = flags.FLAGS

def render_xml(request, value):
    assert isinstance(value, dict) and len(value) == 1
    request.setHeader("Content-Type", "application/xml; charset=UTF-8")

    name = value.keys()[0]
    request.write('<?xml version="1.0" encoding="UTF-8"?>\n')
    request.write('<' + escape.utf8(name) +
                 ' xmlns="http://doc.s3.amazonaws.com/2006-03-01">')
    _render_parts(value.values()[0], request.write)
    request.write('</' + escape.utf8(name) + '>')
    request.finish()

def finish(request, content=None):
    if content:
        request.write(content)
    request.finish()

def _render_parts(value, write_cb):
    if isinstance(value, basestring):
        write_cb(escape.xhtml_escape(value))
    elif isinstance(value, int) or isinstance(value, long):
        write_cb(str(value))
    elif isinstance(value, datetime.datetime):
        write_cb(value.strftime("%Y-%m-%dT%H:%M:%S.000Z"))
    elif isinstance(value, dict):
        for name, subvalue in value.iteritems():
            if not isinstance(subvalue, list):
                subvalue = [subvalue]
            for subsubvalue in subvalue:
                write_cb('<' + escape.utf8(name) + '>')
                _render_parts(subsubvalue, write_cb)
                write_cb('</' + escape.utf8(name) + '>')
    else:
        raise Exception("Unknown S3 value type %r", value)

def get_argument(request, key, default_value):
    if key in request.args:
        return request.args[key][0]
    return default_value

def get_context(request):
    try:
        # Authorization Header format: 'AWS <access>:<secret>'
<<<<<<< HEAD
        access, sep, secret = request.getHeader('Authorization').split(' ')[1].rpartition(':')
=======
        authorization_header = request.getHeader('Authorization')
        if not authorization_header:
            raise exception.NotAuthorized
        access, sep, secret = authorization_header.split(' ')[1].rpartition(':')
>>>>>>> 340f9fc8
        um = users.UserManager.instance()
        print 'um %s' % um
        (user, project) = um.authenticate(access, secret, {}, request.method, request.host, request.uri, False)
        # FIXME: check signature here!
        return api.APIRequestContext(None, user, project)
<<<<<<< HEAD
    except exception.Error, ex:
=======
    except exception.Error as ex:
>>>>>>> 340f9fc8
        logging.debug("Authentication Failure: %s" % ex)
        raise exception.NotAuthorized

class S3(Resource):
    """Implementation of an S3-like storage server based on local files."""
    def getChild(self, name, request):
        request.context = get_context(request)

        if name == '':
            return self
        elif name == '_images':
            return ImageResource()
        else:
            return BucketResource(name)

    def render_GET(self, request):
        buckets = [b for b in bucket.Bucket.all() if b.is_authorized(request.context)]

        render_xml(request, {"ListAllMyBucketsResult": {
            "Buckets": {"Bucket": [b.metadata for b in buckets]},
        }})
        return server.NOT_DONE_YET
<<<<<<< HEAD

class BucketResource(Resource):
    def __init__(self, name):
        Resource.__init__(self)
        self.name = name

=======

class BucketResource(Resource):
    def __init__(self, name):
        Resource.__init__(self)
        self.name = name

>>>>>>> 340f9fc8
    def getChild(self, name, request):
        if name == '':
            return self
        else:
            return ObjectResource(bucket.Bucket(self.name), name)

    def render_GET(self, request):
        logging.debug("List keys for bucket %s" % (self.name))

        bucket_object = bucket.Bucket(self.name)

        if not bucket_object.is_authorized(request.context):
            raise exception.NotAuthorized

        prefix = get_argument(request, "prefix", u"")
        marker = get_argument(request, "marker", u"")
        max_keys = int(get_argument(request, "max-keys", 1000))
        terse = int(get_argument(request, "terse", 0))

        results = bucket_object.list_keys(prefix=prefix, marker=marker, max_keys=max_keys, terse=terse)
        render_xml(request, {"ListBucketResult": results})
        return server.NOT_DONE_YET

    def render_PUT(self, request):
        logging.debug("Creating bucket %s" % (self.name))
        try:
            print 'user is %s' % request.context
<<<<<<< HEAD
        except Exception, e:
=======
        except Exception as e:
>>>>>>> 340f9fc8
            logging.exception(e)
        logging.debug("calling bucket.Bucket.create(%r, %r)" % (self.name, request.context))
        bucket.Bucket.create(self.name, request.context)
        return ''

    def render_DELETE(self, request):
        logging.debug("Deleting bucket %s" % (self.name))
        bucket_object = bucket.Bucket(self.name)

        if not bucket_object.is_authorized(request.context):
            raise exception.NotAuthorized

        bucket_object.delete()
        request.setResponseCode(204)
        return ''
<<<<<<< HEAD


class ObjectResource(Resource):
    def __init__(self, bucket, name):
        Resource.__init__(self)
        self.bucket = bucket
        self.name = name

    def render_GET(self, request):
        logging.debug("Getting object: %s / %s" % (self.bucket.name, self.name))

        if not self.bucket.is_authorized(request.context):
            raise exception.NotAuthorized

        obj = self.bucket[urllib.unquote(self.name)]
        request.setHeader("Content-Type", "application/unknown")
        request.setHeader("Last-Modified", datetime.datetime.utcfromtimestamp(obj.mtime))
        request.setHeader("Etag", '"' + obj.md5 + '"')
        return static.File(obj.path).render_GET(request)

    def render_PUT(self, request):
        logging.debug("Putting object: %s / %s" % (self.bucket.name, self.name))

        if not self.bucket.is_authorized(request.context):
            raise exception.NotAuthorized

        key = urllib.unquote(self.name)
        request.content.seek(0, 0)
        self.bucket[key] = request.content.read()
        request.setHeader("Etag", '"' + self.bucket[key].md5 + '"')
        finish(request)
        return server.NOT_DONE_YET

    def render_DELETE(self, request):
        logging.debug("Deleting object: %s / %s" % (self.bucket.name, self.name))

        if not self.bucket.is_authorized(request.context):
            raise exception.NotAuthorized

        del self.bucket[urllib.unquote(self.name)]
        request.setResponseCode(204)
        return ''

class ImageResource(Resource):
    isLeaf = True

=======


class ObjectResource(Resource):
    def __init__(self, bucket, name):
        Resource.__init__(self)
        self.bucket = bucket
        self.name = name

    def render_GET(self, request):
        logging.debug("Getting object: %s / %s" % (self.bucket.name, self.name))

        if not self.bucket.is_authorized(request.context):
            raise exception.NotAuthorized

        obj = self.bucket[urllib.unquote(self.name)]
        request.setHeader("Content-Type", "application/unknown")
        request.setHeader("Last-Modified", datetime.datetime.utcfromtimestamp(obj.mtime))
        request.setHeader("Etag", '"' + obj.md5 + '"')
        return static.File(obj.path).render_GET(request)

    def render_PUT(self, request):
        logging.debug("Putting object: %s / %s" % (self.bucket.name, self.name))

        if not self.bucket.is_authorized(request.context):
            raise exception.NotAuthorized

        key = urllib.unquote(self.name)
        request.content.seek(0, 0)
        self.bucket[key] = request.content.read()
        request.setHeader("Etag", '"' + self.bucket[key].md5 + '"')
        finish(request)
        return server.NOT_DONE_YET

    def render_DELETE(self, request):
        logging.debug("Deleting object: %s / %s" % (self.bucket.name, self.name))

        if not self.bucket.is_authorized(request.context):
            raise exception.NotAuthorized

        del self.bucket[urllib.unquote(self.name)]
        request.setResponseCode(204)
        return ''

class ImageResource(Resource):
    isLeaf = True

>>>>>>> 340f9fc8
    def getChild(self, name, request):
        if name == '':
            return self
        else:
            request.setHeader("Content-Type", "application/octet-stream")
            img = image.Image(name)
            return static.File(img.image_path)

    def render_GET(self, request):
        """ returns a json listing of all images
            that a user has permissions to see """

        images = [i for i in image.Image.all() if i.is_authorized(request.context)]

        request.write(json.dumps([i.metadata for i in images]))
<<<<<<< HEAD
=======
        request.finish()
>>>>>>> 340f9fc8
        return server.NOT_DONE_YET

    def render_PUT(self, request):
        """ create a new registered image """

        image_id = get_argument(request, 'image_id', u'')
        image_location = get_argument(request, 'image_location', u'')

        image_path = os.path.join(FLAGS.images_path, image_id)
        if not image_path.startswith(FLAGS.images_path) or \
           os.path.exists(image_path):
            raise exception.NotAuthorized

        bucket_object = bucket.Bucket(image_location.split("/")[0])
        manifest = image_location[len(image_location.split('/')[0])+1:]

        if not bucket_object.is_authorized(request.context):
            raise exception.NotAuthorized

        p = multiprocessing.Process(target=image.Image.register_aws_image,
                args=(image_id, image_location, request.context))
        p.start()
        return ''

    def render_POST(self, request):
        """ update image attributes: public/private """

        image_id = get_argument(request, 'image_id', u'')
        operation = get_argument(request, 'operation', u'')

        image_object = image.Image(image_id)

<<<<<<< HEAD
        if not image.is_authorized(request.context):
=======
        if not image_object.is_authorized(request.context):
>>>>>>> 340f9fc8
            raise exception.NotAuthorized

        image_object.set_public(operation=='add')

        return ''

    def render_DELETE(self, request):
        """ delete a registered image """
        image_id = get_argument(request, "image_id", u"")
        image_object = image.Image(image_id)

<<<<<<< HEAD
        if not image.is_authorized(request.context):
=======
        if not image_object.is_authorized(request.context):
>>>>>>> 340f9fc8
            raise exception.NotAuthorized

        image_object.delete()

        request.setResponseCode(204)
        return ''

def get_application():
    root = S3()
    factory = server.Site(root)
    application = service.Application("objectstore")
    objectStoreService = internet.TCPServer(FLAGS.s3_port, factory)
    objectStoreService.setServiceParent(application)
    return application<|MERGE_RESOLUTION|>--- conflicted
+++ resolved
@@ -103,24 +103,16 @@
 def get_context(request):
     try:
         # Authorization Header format: 'AWS <access>:<secret>'
-<<<<<<< HEAD
-        access, sep, secret = request.getHeader('Authorization').split(' ')[1].rpartition(':')
-=======
         authorization_header = request.getHeader('Authorization')
         if not authorization_header:
             raise exception.NotAuthorized
         access, sep, secret = authorization_header.split(' ')[1].rpartition(':')
->>>>>>> 340f9fc8
         um = users.UserManager.instance()
         print 'um %s' % um
         (user, project) = um.authenticate(access, secret, {}, request.method, request.host, request.uri, False)
         # FIXME: check signature here!
         return api.APIRequestContext(None, user, project)
-<<<<<<< HEAD
-    except exception.Error, ex:
-=======
     except exception.Error as ex:
->>>>>>> 340f9fc8
         logging.debug("Authentication Failure: %s" % ex)
         raise exception.NotAuthorized
 
@@ -143,21 +135,12 @@
             "Buckets": {"Bucket": [b.metadata for b in buckets]},
         }})
         return server.NOT_DONE_YET
-<<<<<<< HEAD
 
 class BucketResource(Resource):
     def __init__(self, name):
         Resource.__init__(self)
         self.name = name
 
-=======
-
-class BucketResource(Resource):
-    def __init__(self, name):
-        Resource.__init__(self)
-        self.name = name
-
->>>>>>> 340f9fc8
     def getChild(self, name, request):
         if name == '':
             return self
@@ -185,11 +168,7 @@
         logging.debug("Creating bucket %s" % (self.name))
         try:
             print 'user is %s' % request.context
-<<<<<<< HEAD
-        except Exception, e:
-=======
         except Exception as e:
->>>>>>> 340f9fc8
             logging.exception(e)
         logging.debug("calling bucket.Bucket.create(%r, %r)" % (self.name, request.context))
         bucket.Bucket.create(self.name, request.context)
@@ -205,7 +184,6 @@
         bucket_object.delete()
         request.setResponseCode(204)
         return ''
-<<<<<<< HEAD
 
 
 class ObjectResource(Resource):
@@ -252,54 +230,6 @@
 class ImageResource(Resource):
     isLeaf = True
 
-=======
-
-
-class ObjectResource(Resource):
-    def __init__(self, bucket, name):
-        Resource.__init__(self)
-        self.bucket = bucket
-        self.name = name
-
-    def render_GET(self, request):
-        logging.debug("Getting object: %s / %s" % (self.bucket.name, self.name))
-
-        if not self.bucket.is_authorized(request.context):
-            raise exception.NotAuthorized
-
-        obj = self.bucket[urllib.unquote(self.name)]
-        request.setHeader("Content-Type", "application/unknown")
-        request.setHeader("Last-Modified", datetime.datetime.utcfromtimestamp(obj.mtime))
-        request.setHeader("Etag", '"' + obj.md5 + '"')
-        return static.File(obj.path).render_GET(request)
-
-    def render_PUT(self, request):
-        logging.debug("Putting object: %s / %s" % (self.bucket.name, self.name))
-
-        if not self.bucket.is_authorized(request.context):
-            raise exception.NotAuthorized
-
-        key = urllib.unquote(self.name)
-        request.content.seek(0, 0)
-        self.bucket[key] = request.content.read()
-        request.setHeader("Etag", '"' + self.bucket[key].md5 + '"')
-        finish(request)
-        return server.NOT_DONE_YET
-
-    def render_DELETE(self, request):
-        logging.debug("Deleting object: %s / %s" % (self.bucket.name, self.name))
-
-        if not self.bucket.is_authorized(request.context):
-            raise exception.NotAuthorized
-
-        del self.bucket[urllib.unquote(self.name)]
-        request.setResponseCode(204)
-        return ''
-
-class ImageResource(Resource):
-    isLeaf = True
-
->>>>>>> 340f9fc8
     def getChild(self, name, request):
         if name == '':
             return self
@@ -315,10 +245,7 @@
         images = [i for i in image.Image.all() if i.is_authorized(request.context)]
 
         request.write(json.dumps([i.metadata for i in images]))
-<<<<<<< HEAD
-=======
         request.finish()
->>>>>>> 340f9fc8
         return server.NOT_DONE_YET
 
     def render_PUT(self, request):
@@ -351,11 +278,7 @@
 
         image_object = image.Image(image_id)
 
-<<<<<<< HEAD
-        if not image.is_authorized(request.context):
-=======
         if not image_object.is_authorized(request.context):
->>>>>>> 340f9fc8
             raise exception.NotAuthorized
 
         image_object.set_public(operation=='add')
@@ -367,11 +290,7 @@
         image_id = get_argument(request, "image_id", u"")
         image_object = image.Image(image_id)
 
-<<<<<<< HEAD
-        if not image.is_authorized(request.context):
-=======
         if not image_object.is_authorized(request.context):
->>>>>>> 340f9fc8
             raise exception.NotAuthorized
 
         image_object.delete()
