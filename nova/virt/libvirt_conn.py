# vim: tabstop=4 shiftwidth=4 softtabstop=4

# Copyright 2010 United States Government as represented by the
# Administrator of the National Aeronautics and Space Administration.
# All Rights Reserved.
# Copyright (c) 2010 Citrix Systems, Inc.
#
#    Licensed under the Apache License, Version 2.0 (the "License"); you may
#    not use this file except in compliance with the License. You may obtain
#    a copy of the License at
#
#         http://www.apache.org/licenses/LICENSE-2.0
#
#    Unless required by applicable law or agreed to in writing, software
#    distributed under the License is distributed on an "AS IS" BASIS, WITHOUT
#    WARRANTIES OR CONDITIONS OF ANY KIND, either express or implied. See the
#    License for the specific language governing permissions and limitations
#    under the License.

"""
A connection to a hypervisor through libvirt.

Supports KVM, QEMU, UML, and XEN.

**Related Flags**

:libvirt_type:  Libvirt domain type.  Can be kvm, qemu, uml, xen
                (default: kvm).
:libvirt_uri:  Override for the default libvirt URI (depends on libvirt_type).
:libvirt_xml_template:  Libvirt XML Template.
:rescue_image_id:  Rescue ami image (default: ami-rescue).
:rescue_kernel_id:  Rescue aki image (default: aki-rescue).
:rescue_ramdisk_id:  Rescue ari image (default: ari-rescue).
:injected_network_template:  Template file for injected network
:allow_project_net_traffic:  Whether to allow in project network traffic

"""

import os
import shutil

from eventlet import greenthread
from eventlet import event
from eventlet import tpool

import IPy

from nova import context
from nova import db
from nova import exception
from nova import flags
from nova import log as logging
from nova import utils
#from nova.api import context
from nova.auth import manager
from nova.compute import disk
from nova.compute import instance_types
from nova.compute import power_state
from nova.virt import images

libvirt = None
libxml2 = None
Template = None

LOG = logging.getLogger('nova.virt.libvirt_conn')

FLAGS = flags.FLAGS
# TODO(vish): These flags should probably go into a shared location
flags.DEFINE_string('rescue_image_id', 'ami-rescue', 'Rescue ami image')
flags.DEFINE_string('rescue_kernel_id', 'aki-rescue', 'Rescue aki image')
flags.DEFINE_string('rescue_ramdisk_id', 'ari-rescue', 'Rescue ari image')
flags.DEFINE_string('injected_network_template',
                    utils.abspath('virt/interfaces.template'),
                    'Template file for injected network')
flags.DEFINE_string('libvirt_xml_template',
                    utils.abspath('virt/libvirt.xml.template'),
                    'Libvirt XML Template')
flags.DEFINE_string('libvirt_type',
                    'kvm',
                    'Libvirt domain type (valid options are: '
                    'kvm, qemu, uml, xen)')
flags.DEFINE_string('libvirt_uri',
                    '',
                    'Override the default libvirt URI (which is dependent'
                    ' on libvirt_type)')
flags.DEFINE_bool('allow_project_net_traffic',
                  True,
                  'Whether to allow in project network traffic')
flags.DEFINE_string('firewall_driver',
                    'nova.virt.libvirt_conn.IptablesFirewallDriver',
                    'Firewall driver (defaults to iptables)')


def get_connection(read_only):
    # These are loaded late so that there's no need to install these
    # libraries when not using libvirt.
    # Cheetah is separate because the unit tests want to load Cheetah,
    # but not libvirt.
    global libvirt
    global libxml2
    if libvirt is None:
        libvirt = __import__('libvirt')
    if libxml2 is None:
        libxml2 = __import__('libxml2')
    _late_load_cheetah()
    return LibvirtConnection(read_only)


def _late_load_cheetah():
    global Template
    if Template is None:
        t = __import__('Cheetah.Template', globals(), locals(), ['Template'],
                       -1)
        Template = t.Template


def _get_net_and_mask(cidr):
    net = IPy.IP(cidr)
    return str(net.net()), str(net.netmask())


def _get_net_and_prefixlen(cidr):
    net = IPy.IP(cidr)
    return str(net.net()), str(net.prefixlen())


def _get_ip_version(cidr):
        net = IPy.IP(cidr)
        return int(net.version())


class LibvirtConnection(object):

    def __init__(self, read_only):
        self.libvirt_uri = self.get_uri()

        self.libvirt_xml = open(FLAGS.libvirt_xml_template).read()
        self._wrapped_conn = None
        self.read_only = read_only

        self.nwfilter = NWFilterFirewall(self._get_connection)

        if not FLAGS.firewall_driver:
            self.firewall_driver = self.nwfilter
            self.nwfilter.handle_security_groups = True
        else:
            self.firewall_driver = utils.import_object(FLAGS.firewall_driver)

    def init_host(self):
        pass

    def _get_connection(self):
        if not self._wrapped_conn or not self._test_connection():
            LOG.debug(_('Connecting to libvirt: %s'), self.libvirt_uri)
            self._wrapped_conn = self._connect(self.libvirt_uri,
                                               self.read_only)
        return self._wrapped_conn
    _conn = property(_get_connection)

    def _test_connection(self):
        try:
            self._wrapped_conn.getInfo()
            return True
        except libvirt.libvirtError as e:
            if e.get_error_code() == libvirt.VIR_ERR_SYSTEM_ERROR and \
               e.get_error_domain() == libvirt.VIR_FROM_REMOTE:
                LOG.debug(_('Connection to libvirt broke'))
                return False
            raise

    def get_uri(self):
        if FLAGS.libvirt_type == 'uml':
            uri = FLAGS.libvirt_uri or 'uml:///system'
        elif FLAGS.libvirt_type == 'xen':
            uri = FLAGS.libvirt_uri or 'xen:///'
        else:
            uri = FLAGS.libvirt_uri or 'qemu:///system'
        return uri

    def _connect(self, uri, read_only):
        auth = [[libvirt.VIR_CRED_AUTHNAME, libvirt.VIR_CRED_NOECHOPROMPT],
                'root',
                None]

        if read_only:
            return libvirt.openReadOnly(uri)
        else:
            return libvirt.openAuth(uri, auth, 0)

    def list_instances(self):
        return [self._conn.lookupByID(x).name()
                for x in self._conn.listDomainsID()]

    def destroy(self, instance, cleanup=True):
        try:
            virt_dom = self._conn.lookupByName(instance['name'])
            virt_dom.destroy()
        except Exception as _err:
            pass
            # If the instance is already terminated, we're still happy

        done = event.Event()

        # We'll save this for when we do shutdown,
        # instead of destroy - but destroy returns immediately
        timer = utils.LoopingCall(f=None)

        def _wait_for_shutdown():
            try:
                state = self.get_info(instance['name'])['state']
                db.instance_set_state(context.get_admin_context(),
                                      instance['id'], state)
                if state == power_state.SHUTDOWN:
                    timer.stop()
            except Exception:
                db.instance_set_state(context.get_admin_context(),
                                      instance['id'],
                                      power_state.SHUTDOWN)
                timer.stop()

        timer.f = _wait_for_shutdown
        timer_done = timer.start(interval=0.5, now=True)

        # NOTE(termie): this is strictly superfluous (we could put the
        #               cleanup code in the timer), but this emulates the
        #               previous model so I am keeping it around until
        #               everything has been vetted a bit
        def _wait_for_timer():
            timer_done.wait()
            if cleanup:
                self._cleanup(instance)
            done.send()

        greenthread.spawn(_wait_for_timer)
        return done

    def _cleanup(self, instance):
        target = os.path.join(FLAGS.instances_path, instance['name'])
        LOG.info(_('instance %s: deleting instance files %s'),
                 instance['name'], target)
        if os.path.exists(target):
            shutil.rmtree(target)

    @exception.wrap_exception
    def attach_volume(self, instance_name, device_path, mountpoint):
        virt_dom = self._conn.lookupByName(instance_name)
        mount_device = mountpoint.rpartition("/")[2]
        xml = """<disk type='block'>
                     <driver name='qemu' type='raw'/>
                     <source dev='%s'/>
                     <target dev='%s' bus='virtio'/>
                 </disk>""" % (device_path, mount_device)
        virt_dom.attachDevice(xml)

    def _get_disk_xml(self, xml, device):
        """Returns the xml for the disk mounted at device"""
        try:
            doc = libxml2.parseDoc(xml)
        except:
            return None
        ctx = doc.xpathNewContext()
        try:
            ret = ctx.xpathEval('/domain/devices/disk')
            for node in ret:
                for child in node.children:
                    if child.name == 'target':
                        if child.prop('dev') == device:
                            return str(node)
        finally:
            if ctx != None:
                ctx.xpathFreeContext()
            if doc != None:
                doc.freeDoc()

    @exception.wrap_exception
    def detach_volume(self, instance_name, mountpoint):
        virt_dom = self._conn.lookupByName(instance_name)
        mount_device = mountpoint.rpartition("/")[2]
        xml = self._get_disk_xml(virt_dom.XMLDesc(0), mount_device)
        if not xml:
            raise exception.NotFound(_("No disk at %s") % mount_device)
        virt_dom.detachDevice(xml)

    @exception.wrap_exception
    def snapshot(self, instance, name):
        """ Create snapshot from a running VM instance """
        raise NotImplementedError(
            _("Instance snapshotting is not supported for libvirt"
              "at this time"))

    @exception.wrap_exception
    def reboot(self, instance):
        self.destroy(instance, False)
        xml = self.to_xml(instance)
        self._conn.createXML(xml, 0)
        timer = utils.LoopingCall(f=None)

        def _wait_for_reboot():
            try:
                state = self.get_info(instance['name'])['state']
                db.instance_set_state(context.get_admin_context(),
                                      instance['id'], state)
                if state == power_state.RUNNING:
                    LOG.debug(_('instance %s: rebooted'), instance['name'])
                    timer.stop()
            except Exception, exn:
                LOG.exception(_('_wait_for_reboot failed: %s'), exn)
                db.instance_set_state(context.get_admin_context(),
                                      instance['id'],
                                      power_state.SHUTDOWN)
                timer.stop()

        timer.f = _wait_for_reboot
        return timer.start(interval=0.5, now=True)

    @exception.wrap_exception
    def pause(self, instance, callback):
        raise exception.APIError("pause not supported for libvirt.")

    @exception.wrap_exception
    def unpause(self, instance, callback):
        raise exception.APIError("unpause not supported for libvirt.")

    @exception.wrap_exception
    def suspend(self, instance, callback):
        raise exception.APIError("suspend not supported for libvirt")

    @exception.wrap_exception
    def resume(self, instance, callback):
        raise exception.APIError("resume not supported for libvirt")

    @exception.wrap_exception
    def rescue(self, instance):
        self.destroy(instance, False)

        xml = self.to_xml(instance, rescue=True)
        rescue_images = {'image_id': FLAGS.rescue_image_id,
                         'kernel_id': FLAGS.rescue_kernel_id,
                         'ramdisk_id': FLAGS.rescue_ramdisk_id}
        self._create_image(instance, xml, 'rescue-', rescue_images)
        self._conn.createXML(xml, 0)

        timer = utils.LoopingCall(f=None)

        def _wait_for_rescue():
            try:
                state = self.get_info(instance['name'])['state']
                db.instance_set_state(None, instance['id'], state)
                if state == power_state.RUNNING:
                    LOG.debug(_('instance %s: rescued'), instance['name'])
                    timer.stop()
            except Exception, exn:
                LOG.exception(_('_wait_for_rescue failed: %s'), exn)
                db.instance_set_state(None,
                                      instance['id'],
                                      power_state.SHUTDOWN)
                timer.stop()

        timer.f = _wait_for_rescue
        return timer.start(interval=0.5, now=True)

    @exception.wrap_exception
    def unrescue(self, instance):
        # NOTE(vish): Because reboot destroys and recreates an instance using
        #             the normal xml file, we can just call reboot here
        self.reboot(instance)

    @exception.wrap_exception
    def spawn(self, instance):
        xml = self.to_xml(instance)
        db.instance_set_state(context.get_admin_context(),
                              instance['id'],
                              power_state.NOSTATE,
                              'launching')
<<<<<<< HEAD
        NWFilterFirewall(self._conn).setup_nwfilters_for_instance(instance)

=======

        self.nwfilter.setup_basic_filtering(instance)
        self.firewall_driver.prepare_instance_filter(instance)
>>>>>>> 78882d49
        self._create_image(instance, xml)
        self._conn.createXML(xml, 0)
        LOG.debug(_("instance %s: is running"), instance['name'])
        self.firewall_driver.apply_instance_filter(instance)

        timer = utils.LoopingCall(f=None)

        def _wait_for_boot():
            try:
                state = self.get_info(instance['name'])['state']
                db.instance_set_state(context.get_admin_context(),
                                      instance['id'], state)
                if state == power_state.RUNNING:
                    LOG.debug(_('instance %s: booted'), instance['name'])
                    timer.stop()
            except:
                LOG.exception(_('instance %s: failed to boot'),
                              instance['name'])
                db.instance_set_state(context.get_admin_context(),
                                      instance['id'],
                                      power_state.SHUTDOWN)
                timer.stop()

        timer.f = _wait_for_boot
        return timer.start(interval=0.5, now=True)

    def _flush_xen_console(self, virsh_output):
        LOG.info(_('virsh said: %r'), virsh_output)
        virsh_output = virsh_output[0].strip()

        if virsh_output.startswith('/dev/'):
            LOG.info(_('cool, it\'s a device'))
            out, err = utils.execute("sudo dd if=%s iflag=nonblock" %
                                     virsh_output, check_exit_code=False)
            return out
        else:
            return ''

    def _append_to_file(self, data, fpath):
        LOG.info(_('data: %r, fpath: %r'), data, fpath)
        fp = open(fpath, 'a+')
        fp.write(data)
        return fpath

    def _dump_file(self, fpath):
        fp = open(fpath, 'r+')
        contents = fp.read()
        LOG.info(_('Contents of file %s: %r'), fpath, contents)
        return contents

    @exception.wrap_exception
    def get_console_output(self, instance):
        console_log = os.path.join(FLAGS.instances_path, instance['name'],
                                   'console.log')

        utils.execute('sudo chown %d %s' % (os.getuid(), console_log))

        if FLAGS.libvirt_type == 'xen':
            # Xen is special
            virsh_output = utils.execute("virsh ttyconsole %s" %
                                         instance['name'])
            data = self._flush_xen_console(virsh_output)
            fpath = self._append_to_file(data, console_log)
        else:
            fpath = console_log

        return self._dump_file(fpath)

    def _create_image(self, inst, libvirt_xml, prefix='', disk_images=None):
        # syntactic nicety
        basepath = lambda fname = '', prefix = prefix: os.path.join(
                                                 FLAGS.instances_path,
                                                 inst['name'],
                                                 prefix + fname)

        # ensure directories exist and are writable
        utils.execute('mkdir -p %s' % basepath(prefix=''))
        utils.execute('chmod 0777 %s' % basepath(prefix=''))

        # TODO(termie): these are blocking calls, it would be great
        #               if they weren't.
        LOG.info(_('instance %s: Creating image'), inst['name'])
        f = open(basepath('libvirt.xml'), 'w')
        f.write(libvirt_xml)
        f.close()

        # NOTE(vish): No need add the prefix to console.log
        os.close(os.open(basepath('console.log', ''),
                         os.O_CREAT | os.O_WRONLY, 0660))

        user = manager.AuthManager().get_user(inst['user_id'])
        project = manager.AuthManager().get_project(inst['project_id'])

        if not disk_images:
            disk_images = {'image_id': inst['image_id'],
                           'kernel_id': inst['kernel_id'],
                           'ramdisk_id': inst['ramdisk_id']}
        if not os.path.exists(basepath('disk')):
            images.fetch(inst.image_id, basepath('disk-raw'), user,
                         project)

        if inst['kernel_id']:
            if not os.path.exists(basepath('kernel')):
                images.fetch(inst['kernel_id'], basepath('kernel'),
                             user, project)
            if inst['ramdisk_id']:
                if not os.path.exists(basepath('ramdisk')):
                    images.fetch(inst['ramdisk_id'], basepath('ramdisk'),
                                 user, project)

        def execute(cmd, process_input=None, check_exit_code=True):
            return utils.execute(cmd=cmd,
                                 process_input=process_input,
                                 check_exit_code=check_exit_code)

        # For now, we assume that if we're not using a kernel, we're using a
        # partitioned disk image where the target partition is the first
        # partition
        target_partition = None
        if not inst['kernel_id']:
            target_partition = "1"

        key = str(inst['key_data'])
        net = None
        network_ref = db.network_get_by_instance(context.get_admin_context(),
                                                 inst['id'])
        if network_ref['injected']:
            admin_context = context.get_admin_context()
            address = db.instance_get_fixed_address(admin_context, inst['id'])
            ra_server = network_ref['ra_server']
            if not ra_server:
                ra_server = "fd00::"
            with open(FLAGS.injected_network_template) as f:
                net = f.read() % {'address': address,
                                  'netmask': network_ref['netmask'],
                                  'gateway': network_ref['gateway'],
                                  'broadcast': network_ref['broadcast'],
                                  'dns': network_ref['dns'],
                                  'ra_server': ra_server}
        if key or net:
            if key:
                LOG.info(_('instance %s: injecting key into image %s'),
                    inst['name'], inst.image_id)
            if net:
                LOG.info(_('instance %s: injecting net into image %s'),
                             inst['name'], inst.image_id)
            try:
                disk.inject_data(basepath('disk-raw'), key, net,
                                 partition=target_partition,
                                 execute=execute)
            except Exception as e:
                # This could be a windows image, or a vmdk format disk
                LOG.warn(_('instance %s: ignoring error injecting data'
                           ' into image %s (%s)'),
                         inst['name'], inst.image_id, e)

        if inst['kernel_id']:
            if os.path.exists(basepath('disk')):
                utils.execute('rm -f %s' % basepath('disk'))

        local_bytes = (instance_types.INSTANCE_TYPES[inst.instance_type]
                                                    ['local_gb']
                                                    * 1024 * 1024 * 1024)

        resize = True
        if inst['instance_type'] == 'm1.tiny' or prefix == 'rescue-':
            resize = False

        if inst['kernel_id']:
            disk.partition(basepath('disk-raw'), basepath('disk'),
                           local_bytes, resize, execute=execute)
        else:
            os.rename(basepath('disk-raw'), basepath('disk'))
            disk.extend(basepath('disk'), local_bytes, execute=execute)

        if FLAGS.libvirt_type == 'uml':
            utils.execute('sudo chown root %s' % basepath('disk'))

    def to_xml(self, instance, rescue=False):
        # TODO(termie): cache?
        LOG.debug(_('instance %s: starting toXML method'), instance['name'])
        network = db.project_get_network(context.get_admin_context(),
                                         instance['project_id'])
        LOG.debug(_('instance %s: starting toXML method'), instance['name'])
        network = db.network_get_by_instance(context.get_admin_context(),
                                             instance['id'])
        # FIXME(vish): stick this in db
        instance_type = instance['instance_type']
        instance_type = instance_types.INSTANCE_TYPES[instance_type]
        ip_address = db.instance_get_fixed_address(context.get_admin_context(),
                                                   instance['id'])
        # Assume that the gateway also acts as the dhcp server.
        dhcp_server = network['gateway']
        ra_server = network['ra_server']
        if not ra_server:
            ra_server = 'fd00::'
        if FLAGS.allow_project_net_traffic:
            if FLAGS.use_ipv6:
                net, mask = _get_net_and_mask(network['cidr'])
                net_v6, prefixlen_v6 = _get_net_and_prefixlen(
                                           network['cidr_v6'])
                extra_params = ("<parameter name=\"PROJNET\" "
                            "value=\"%s\" />\n"
                            "<parameter name=\"PROJMASK\" "
                            "value=\"%s\" />\n"
                            "<parameter name=\"PROJNETV6\" "
                            "value=\"%s\" />\n"
                            "<parameter name=\"PROJMASKV6\" "
                            "value=\"%s\" />\n") % \
                              (net, mask, net_v6, prefixlen_v6)
            else:
                net, mask = _get_net_and_mask(network['cidr'])
                extra_params = ("<parameter name=\"PROJNET\" "
                            "value=\"%s\" />\n"
                            "<parameter name=\"PROJMASK\" "
                            "value=\"%s\" />\n") % \
                              (net, mask)
        else:
            extra_params = "\n"

        xml_info = {'type': FLAGS.libvirt_type,
                    'name': instance['name'],
                    'basepath': os.path.join(FLAGS.instances_path,
                                             instance['name']),
                    'memory_kb': instance_type['memory_mb'] * 1024,
                    'vcpus': instance_type['vcpus'],
                    'bridge_name': network['bridge'],
                    'mac_address': instance['mac_address'],
                    'ip_address': ip_address,
                    'dhcp_server': dhcp_server,
                    'ra_server': ra_server,
                    'extra_params': extra_params,
                    'rescue': rescue}
        if not rescue:
            if instance['kernel_id']:
                xml_info['kernel'] = xml_info['basepath'] + "/kernel"

            if instance['ramdisk_id']:
                xml_info['ramdisk'] = xml_info['basepath'] + "/ramdisk"

            xml_info['disk'] = xml_info['basepath'] + "/disk"

        xml = str(Template(self.libvirt_xml, searchList=[xml_info]))
        LOG.debug(_('instance %s: finished toXML method'),
                        instance['name'])

        return xml

    def get_info(self, instance_name):
        try:
            virt_dom = self._conn.lookupByName(instance_name)
        except:
            raise exception.NotFound(_("Instance %s not found")
                                     % instance_name)
        (state, max_mem, mem, num_cpu, cpu_time) = virt_dom.info()
        return {'state': state,
                'max_mem': max_mem,
                'mem': mem,
                'num_cpu': num_cpu,
                'cpu_time': cpu_time}

    def get_diagnostics(self, instance_name):
        raise exception.APIError("diagnostics are not supported for libvirt")

    def get_disks(self, instance_name):
        """
        Note that this function takes an instance name, not an Instance, so
        that it can be called by monitor.

        Returns a list of all block devices for this domain.
        """
        domain = self._conn.lookupByName(instance_name)
        # TODO(devcamcar): Replace libxml2 with etree.
        xml = domain.XMLDesc(0)
        doc = None

        try:
            doc = libxml2.parseDoc(xml)
        except:
            return []

        ctx = doc.xpathNewContext()
        disks = []

        try:
            ret = ctx.xpathEval('/domain/devices/disk')

            for node in ret:
                devdst = None

                for child in node.children:
                    if child.name == 'target':
                        devdst = child.prop('dev')

                if devdst == None:
                    continue

                disks.append(devdst)
        finally:
            if ctx != None:
                ctx.xpathFreeContext()
            if doc != None:
                doc.freeDoc()

        return disks

    def get_interfaces(self, instance_name):
        """
        Note that this function takes an instance name, not an Instance, so
        that it can be called by monitor.

        Returns a list of all network interfaces for this instance.
        """
        domain = self._conn.lookupByName(instance_name)
        # TODO(devcamcar): Replace libxml2 with etree.
        xml = domain.XMLDesc(0)
        doc = None

        try:
            doc = libxml2.parseDoc(xml)
        except:
            return []

        ctx = doc.xpathNewContext()
        interfaces = []

        try:
            ret = ctx.xpathEval('/domain/devices/interface')

            for node in ret:
                devdst = None

                for child in node.children:
                    if child.name == 'target':
                        devdst = child.prop('dev')

                if devdst == None:
                    continue

                interfaces.append(devdst)
        finally:
            if ctx != None:
                ctx.xpathFreeContext()
            if doc != None:
                doc.freeDoc()

        return interfaces

    def block_stats(self, instance_name, disk):
        """
        Note that this function takes an instance name, not an Instance, so
        that it can be called by monitor.
        """
        domain = self._conn.lookupByName(instance_name)
        return domain.blockStats(disk)

    def interface_stats(self, instance_name, interface):
        """
        Note that this function takes an instance name, not an Instance, so
        that it can be called by monitor.
        """
        domain = self._conn.lookupByName(instance_name)
        return domain.interfaceStats(interface)

    def get_console_pool_info(self, console_type):
        #TODO(mdragon): console proxy should be implemented for libvirt,
        #               in case someone wants to use it with kvm or
        #               such. For now return fake data.
        return  {'address': '127.0.0.1',
                 'username': 'fakeuser',
                 'password': 'fakepassword'}

    def refresh_security_group_rules(self, security_group_id):
        self.firewall_driver.refresh_security_group_rules(security_group_id)

    def refresh_security_group_members(self, security_group_id):
        self.firewall_driver.refresh_security_group_members(security_group_id)


class FirewallDriver(object):
    def prepare_instance_filter(self, instance):
        """Prepare filters for the instance.

        At this point, the instance isn't running yet."""
        raise NotImplementedError()

    def apply_instance_filter(self, instance):
        """Apply instance filter.

        Once this method returns, the instance should be firewalled
        appropriately. This method should as far as possible be a
        no-op. It's vastly preferred to get everything set up in
        prepare_instance_filter.
        """
        raise NotImplementedError()

    def refresh_security_group_rules(self, security_group_id):
        """Refresh security group rules from data store

        Gets called when a rule has been added to or removed from
        the security group."""
        raise NotImplementedError()

    def refresh_security_group_members(self, security_group_id):
        """Refresh security group members from data store

        Gets called when an instance gets added to or removed from
        the security group."""
        raise NotImplementedError()


class NWFilterFirewall(FirewallDriver):
    """
    This class implements a network filtering mechanism versatile
    enough for EC2 style Security Group filtering by leveraging
    libvirt's nwfilter.

    First, all instances get a filter ("nova-base-filter") applied.
    This filter provides some basic security such as protection against
    MAC spoofing, IP spoofing, and ARP spoofing.

    This filter drops all incoming ipv4 and ipv6 connections.
    Outgoing connections are never blocked.

    Second, every security group maps to a nwfilter filter(*).
    NWFilters can be updated at runtime and changes are applied
    immediately, so changes to security groups can be applied at
    runtime (as mandated by the spec).

    Security group rules are named "nova-secgroup-<id>" where <id>
    is the internal id of the security group. They're applied only on
    hosts that have instances in the security group in question.

    Updates to security groups are done by updating the data model
    (in response to API calls) followed by a request sent to all
    the nodes with instances in the security group to refresh the
    security group.

    Each instance has its own NWFilter, which references the above
    mentioned security group NWFilters. This was done because
    interfaces can only reference one filter while filters can
    reference multiple other filters. This has the added benefit of
    actually being able to add and remove security groups from an
    instance at run time. This functionality is not exposed anywhere,
    though.

    Outstanding questions:

    The name is unique, so would there be any good reason to sync
    the uuid across the nodes (by assigning it from the datamodel)?


    (*) This sentence brought to you by the redundancy department of
        redundancy.

    """

    def __init__(self, get_connection):
<<<<<<< HEAD
        self._conn = get_connection

    nova_base_filter = '''<filter name='nova-base' chain='root'>
                            <uuid>26717364-50cf-42d1-8185-29bf893ab110</uuid>
                            <filterref filter='no-mac-spoofing'/>
                            <filterref filter='no-ip-spoofing'/>
                            <filterref filter='no-arp-spoofing'/>
                            <filterref filter='allow-dhcp-server'/>
                            <filterref filter='nova-allow-dhcp-server'/>
                            <filterref filter='nova-allow-ra-server'/>
                            <filterref filter='nova-base-ipv4'/>
                            <filterref filter='nova-base-ipv6'/>
                          </filter>'''

    nova_dhcp_filter = '''<filter name='nova-allow-dhcp-server' chain='ipv4'>
                            <uuid>891e4787-e5c0-d59b-cbd6-41bc3c6b36fc</uuid>
                              <rule action='accept' direction='out'
                                    priority='100'>
                                <udp srcipaddr='0.0.0.0'
                                     dstipaddr='255.255.255.255'
                                     srcportstart='68'
                                     dstportstart='67'/>
                              </rule>
                              <rule action='accept' direction='in'
                                    priority='100'>
                                <udp srcipaddr='$DHCPSERVER'
                                     srcportstart='67'
                                     dstportstart='68'/>
                              </rule>
                            </filter>'''
=======
        self._libvirt_get_connection = get_connection
        self.static_filters_configured = False
        self.handle_security_groups = False

    def _get_connection(self):
        return self._libvirt_get_connection()
    _conn = property(_get_connection)

    def nova_dhcp_filter(self):
        """The standard allow-dhcp-server filter is an <ip> one, so it uses
           ebtables to allow traffic through. Without a corresponding rule in
           iptables, it'll get blocked anyway."""

        return '''<filter name='nova-allow-dhcp-server' chain='ipv4'>
                    <uuid>891e4787-e5c0-d59b-cbd6-41bc3c6b36fc</uuid>
                    <rule action='accept' direction='out'
                          priority='100'>
                      <udp srcipaddr='0.0.0.0'
                           dstipaddr='255.255.255.255'
                           srcportstart='68'
                           dstportstart='67'/>
                    </rule>
                    <rule action='accept' direction='in'
                          priority='100'>
                      <udp srcipaddr='$DHCPSERVER'
                           srcportstart='67'
                           dstportstart='68'/>
                    </rule>
                  </filter>'''

    def setup_basic_filtering(self, instance):
        """Set up basic filtering (MAC, IP, and ARP spoofing protection)"""
        logging.info('called setup_basic_filtering in nwfilter')

        if self.handle_security_groups:
            # No point in setting up a filter set that we'll be overriding
            # anyway.
            return

        logging.info('ensuring static filters')
        self._ensure_static_filters()

        instance_filter_name = self._instance_filter_name(instance)
        self._define_filter(self._filter_container(instance_filter_name,
                                                   ['nova-base']))

    def _ensure_static_filters(self):
        if self.static_filters_configured:
            return

        self._define_filter(self._filter_container('nova-base',
                                                   ['no-mac-spoofing',
                                                    'no-ip-spoofing',
                                                    'no-arp-spoofing',
                                                    'allow-dhcp-server']))
        self._define_filter(self.nova_base_ipv4_filter)
        self._define_filter(self.nova_base_ipv6_filter)
        self._define_filter(self.nova_dhcp_filter)
        self._define_filter(self.nova_vpn_filter)
        if FLAGS.allow_project_net_traffic:
            self._define_filter(self.nova_project_filter)

        self.static_filters_configured = True

    def _filter_container(self, name, filters):
        xml = '''<filter name='%s' chain='root'>%s</filter>''' % (
                 name,
                 ''.join(["<filterref filter='%s'/>" % (f,) for f in filters]))
        return xml
>>>>>>> 78882d49

    nova_ra_filter = '''<filter name='nova-allow-ra-server' chain='root'>
                            <uuid>d707fa71-4fb5-4b27-9ab7-ba5ca19c8804</uuid>
                              <rule action='accept' direction='inout'
                                    priority='100'>
                                <icmpv6 srcipaddr='$RASERVER'/>
                              </rule>
                            </filter>'''

    nova_vpn_filter = '''<filter name='nova-vpn' chain='root'>
                           <uuid>2086015e-cf03-11df-8c5d-080027c27973</uuid>
                           <filterref filter='allow-dhcp-server'/>
                           <filterref filter='nova-allow-dhcp-server'/>
                           <filterref filter='nova-base-ipv4'/>
                           <filterref filter='nova-base-ipv6'/>
                         </filter>'''

    def nova_base_ipv4_filter(self):
        retval = "<filter name='nova-base-ipv4' chain='ipv4'>"
        for protocol in ['tcp', 'udp', 'icmp']:
            for direction, action, priority in [('out', 'accept', 399),
                                                ('in', 'drop', 400)]:
                retval += """<rule action='%s' direction='%s' priority='%d'>
                               <%s />
                             </rule>""" % (action, direction,
                                              priority, protocol)
        retval += '</filter>'
        return retval

    def nova_base_ipv6_filter(self):
        retval = "<filter name='nova-base-ipv6' chain='ipv6'>"
        for protocol in ['tcp-ipv6', 'udp-ipv6', 'icmpv6']:
            for direction, action, priority in [('out', 'accept', 399),
                                                ('in', 'drop', 400)]:
                retval += """<rule action='%s' direction='%s' priority='%d'>
                               <%s />
                             </rule>""" % (action, direction,
                                              priority, protocol)
        retval += '</filter>'
        return retval

    def nova_project_filter(self):
        retval = "<filter name='nova-project' chain='ipv4'>"
        for protocol in ['tcp', 'udp', 'icmp']:
            retval += """<rule action='accept' direction='in' priority='200'>
                           <%s srcipaddr='$PROJNET' srcipmask='$PROJMASK' />
                         </rule>""" % protocol
        retval += '</filter>'
        return retval

    def nova_project_filter_v6(self):
        retval = "<filter name='nova-project-v6' chain='ipv6'>"
        for protocol in ['tcp-ipv6', 'udp-ipv6', 'icmpv6']:
            retval += """<rule action='accept' direction='inout'
                                                   priority='200'>
                           <%s srcipaddr='$PROJNETV6'
                               srcipmask='$PROJMASKV6' />
                         </rule>""" % (protocol)
        retval += '</filter>'
        return retval

    def _define_filter(self, xml):
        if callable(xml):
            xml = xml()
        # execute in a native thread and block current greenthread until done
        tpool.execute(self._conn.nwfilterDefineXML, xml)

<<<<<<< HEAD
    def setup_base_nwfilters(self):
        self._define_filter(self.nova_base_ipv4_filter)
        self._define_filter(self.nova_base_ipv6_filter)
        self._define_filter(self.nova_dhcp_filter)
        if FLAGS.use_ipv6:
            self._define_filter(self.nova_ra_filter)
        self._define_filter(self.nova_base_filter)
        self._define_filter(self.nova_vpn_filter)
        if FLAGS.allow_project_net_traffic:
            self._define_filter(self.nova_project_filter)
            if FLAGS.use_ipv6:
                self._define_filter(self.nova_project_filter_v6)

    def setup_nwfilters_for_instance(self, instance):
=======
    def prepare_instance_filter(self, instance):
>>>>>>> 78882d49
        """
        Creates an NWFilter for the given instance. In the process,
        it makes sure the filters for the security groups as well as
        the base filter are all in place.
        """
<<<<<<< HEAD
        nwfilter_xml = ("<filter name='nova-instance-%s' "
                        "chain='root'>\n") % instance['name']
=======
>>>>>>> 78882d49

        if instance['image_id'] == FLAGS.vpn_image_id:
            base_filter = 'nova-vpn'
        else:
            base_filter = 'nova-base'

        instance_filter_name = self._instance_filter_name(instance)
        instance_secgroup_filter_name = '%s-secgroup' % (instance_filter_name,)
        instance_filter_children = [base_filter, instance_secgroup_filter_name]
        instance_secgroup_filter_children = ['nova-base-ipv4',
                                             'nova-base-ipv6',
                                             'nova-allow-dhcp-server']

        ctxt = context.get_admin_context()

        if FLAGS.allow_project_net_traffic:
<<<<<<< HEAD
            nwfilter_xml += "  <filterref filter='nova-project' />\n"
            if(FLAGS.use_ipv6):
                nwfilter_xml += "  <filterref filter='nova-project-v6' />\n"
=======
            instance_filter_children += ['nova-project']
>>>>>>> 78882d49

        for security_group in db.security_group_get_by_instance(ctxt,
                                                               instance['id']):

<<<<<<< HEAD
            nwfilter_xml += ("  <filterref filter='nova-secgroup-%d' "
                             "/>\n") % security_group['id']
        nwfilter_xml += "</filter>"
        self._define_filter(nwfilter_xml)
=======
            self.refresh_security_group_rules(security_group['id'])

            instance_secgroup_filter_children += [('nova-secgroup-%s' %
                                                         security_group['id'])]
>>>>>>> 78882d49

        self._define_filter(
                    self._filter_container(instance_secgroup_filter_name,
                                           instance_secgroup_filter_children))

        self._define_filter(
                    self._filter_container(instance_filter_name,
                                           instance_filter_children))

        return

    def refresh_security_group_rules(self, security_group_id):
        return self._define_filter(
                   self.security_group_to_nwfilter_xml(security_group_id))

    def security_group_to_nwfilter_xml(self, security_group_id):
        security_group = db.security_group_get(context.get_admin_context(),
                                               security_group_id)
        rule_xml = ""
        version = 4
        v6protocol = {'tcp': 'tcp-ipv6', 'udp': 'udp-ipv6', 'icmp': 'icmpv6'}
        for rule in security_group.rules:
            rule_xml += "<rule action='accept' direction='in' priority='300'>"
            if rule.cidr:
                version = _get_ip_version(rule.cidr)
                if(FLAGS.use_ipv6 and version == 6):
                    net, prefixlen = _get_net_and_prefixlen(rule.cidr)
                    rule_xml += "<%s srcipaddr='%s' srcipmask='%s' " % \
                                (v6protocol[rule.protocol], net, prefixlen)
                else:
                    net, mask = _get_net_and_mask(rule.cidr)
                    rule_xml += "<%s srcipaddr='%s' srcipmask='%s' " % \
                                (rule.protocol, net, mask)
                if rule.protocol in ['tcp', 'udp']:
                    rule_xml += "dstportstart='%s' dstportend='%s' " % \
                                (rule.from_port, rule.to_port)
                elif rule.protocol == 'icmp':
                    LOG.info('rule.protocol: %r, rule.from_port: %r, '
                             'rule.to_port: %r', rule.protocol,
                             rule.from_port, rule.to_port)
                    if rule.from_port != -1:
                        rule_xml += "type='%s' " % rule.from_port
                    if rule.to_port != -1:
                        rule_xml += "code='%s' " % rule.to_port

                rule_xml += '/>\n'
            rule_xml += "</rule>\n"
<<<<<<< HEAD
        xml = "<filter name='nova-secgroup-%s' " % security_group_id
        if(FLAGS.use_ipv6):
            xml += "chain='root'>%s</filter>" % rule_xml
        else:
            xml += "chain='ipv4'>%s</filter>" % rule_xml
        return xml
=======
        xml = "<filter name='nova-secgroup-%s' chain='ipv4'>%s</filter>" % \
              (security_group_id, rule_xml,)
        return xml

    def _instance_filter_name(self, instance):
        return 'nova-instance-%s' % instance['name']


class IptablesFirewallDriver(FirewallDriver):
    def __init__(self, execute=None):
        self.execute = execute or utils.execute
        self.instances = set()

    def apply_instance_filter(self, instance):
        """No-op. Everything is done in prepare_instance_filter"""
        pass

    def remove_instance(self, instance):
        self.instances.remove(instance)

    def add_instance(self, instance):
        self.instances.add(instance)

    def prepare_instance_filter(self, instance):
        self.add_instance(instance)
        self.apply_ruleset()

    def apply_ruleset(self):
        current_filter, _ = self.execute('sudo iptables-save -t filter')
        current_lines = current_filter.split('\n')
        new_filter = self.modify_rules(current_lines)
        self.execute('sudo iptables-restore',
                     process_input='\n'.join(new_filter))

    def modify_rules(self, current_lines):
        ctxt = context.get_admin_context()
        # Remove any trace of nova rules.
        new_filter = filter(lambda l: 'nova-' not in l, current_lines)

        seen_chains = False
        for rules_index in range(len(new_filter)):
            if not seen_chains:
                if new_filter[rules_index].startswith(':'):
                    seen_chains = True
            elif seen_chains == 1:
                if not new_filter[rules_index].startswith(':'):
                    break

        our_chains = [':nova-ipv4-fallback - [0:0]']
        our_rules = ['-A nova-ipv4-fallback -j DROP']

        our_chains += [':nova-local - [0:0]']
        our_rules += ['-A FORWARD -j nova-local']

        security_groups = set()
        # Add our chains
        # First, we add instance chains and rules
        for instance in self.instances:
            chain_name = self._instance_chain_name(instance)
            ip_address = self._ip_for_instance(instance)

            our_chains += [':%s - [0:0]' % chain_name]

            # Jump to the per-instance chain
            our_rules += ['-A nova-local -d %s -j %s' % (ip_address,
                                                         chain_name)]

            # Always drop invalid packets
            our_rules += ['-A %s -m state --state '
                          'INVALID -j DROP' % (chain_name,)]

            # Allow established connections
            our_rules += ['-A %s -m state --state '
                          'ESTABLISHED,RELATED -j ACCEPT' % (chain_name,)]

            # Jump to each security group chain in turn
            for security_group in \
                            db.security_group_get_by_instance(ctxt,
                                                              instance['id']):
                security_groups.add(security_group)

                sg_chain_name = self._security_group_chain_name(security_group)

                our_rules += ['-A %s -j %s' % (chain_name, sg_chain_name)]

            # Allow DHCP responses
            dhcp_server = self._dhcp_server_for_instance(instance)
            our_rules += ['-A %s -s %s -p udp --sport 67 --dport 68' %
                                                     (chain_name, dhcp_server)]

            # If nothing matches, jump to the fallback chain
            our_rules += ['-A %s -j nova-ipv4-fallback' % (chain_name,)]

        # then, security group chains and rules
        for security_group in security_groups:
            chain_name = self._security_group_chain_name(security_group)
            our_chains += [':%s - [0:0]' % chain_name]

            rules = \
              db.security_group_rule_get_by_security_group(ctxt,
                                                          security_group['id'])

            for rule in rules:
                logging.info('%r', rule)
                args = ['-A', chain_name, '-p', rule.protocol]

                if rule.cidr:
                    args += ['-s', rule.cidr]
                else:
                    # Eventually, a mechanism to grant access for security
                    # groups will turn up here. It'll use ipsets.
                    continue

                if rule.protocol in ['udp', 'tcp']:
                    if rule.from_port == rule.to_port:
                        args += ['--dport', '%s' % (rule.from_port,)]
                    else:
                        args += ['-m', 'multiport',
                                 '--dports', '%s:%s' % (rule.from_port,
                                                        rule.to_port)]
                elif rule.protocol == 'icmp':
                    icmp_type = rule.from_port
                    icmp_code = rule.to_port

                    if icmp_type == -1:
                        icmp_type_arg = None
                    else:
                        icmp_type_arg = '%s' % icmp_type
                        if not icmp_code == -1:
                            icmp_type_arg += '/%s' % icmp_code

                    if icmp_type_arg:
                        args += ['-m', 'icmp', '--icmp-type', icmp_type_arg]

                args += ['-j ACCEPT']
                our_rules += [' '.join(args)]

        new_filter[rules_index:rules_index] = our_rules
        new_filter[rules_index:rules_index] = our_chains
        logging.info('new_filter: %s', '\n'.join(new_filter))
        return new_filter

    def refresh_security_group_members(self, security_group):
        pass

    def refresh_security_group_rules(self, security_group):
        self.apply_ruleset()

    def _security_group_chain_name(self, security_group):
        return 'nova-sg-%s' % (security_group['id'],)

    def _instance_chain_name(self, instance):
        return 'nova-inst-%s' % (instance['id'],)

    def _ip_for_instance(self, instance):
        return db.instance_get_fixed_address(context.get_admin_context(),
                                             instance['id'])

    def _dhcp_server_for_instance(self, instance):
        network = db.project_get_network(context.get_admin_context(),
                                         instance['project_id'])
        return network['gateway']
>>>>>>> 78882d49
<|MERGE_RESOLUTION|>--- conflicted
+++ resolved
@@ -372,14 +372,8 @@
                               instance['id'],
                               power_state.NOSTATE,
                               'launching')
-<<<<<<< HEAD
-        NWFilterFirewall(self._conn).setup_nwfilters_for_instance(instance)
-
-=======
-
         self.nwfilter.setup_basic_filtering(instance)
         self.firewall_driver.prepare_instance_filter(instance)
->>>>>>> 78882d49
         self._create_image(instance, xml)
         self._conn.createXML(xml, 0)
         LOG.debug(_("instance %s: is running"), instance['name'])
@@ -838,38 +832,6 @@
     """
 
     def __init__(self, get_connection):
-<<<<<<< HEAD
-        self._conn = get_connection
-
-    nova_base_filter = '''<filter name='nova-base' chain='root'>
-                            <uuid>26717364-50cf-42d1-8185-29bf893ab110</uuid>
-                            <filterref filter='no-mac-spoofing'/>
-                            <filterref filter='no-ip-spoofing'/>
-                            <filterref filter='no-arp-spoofing'/>
-                            <filterref filter='allow-dhcp-server'/>
-                            <filterref filter='nova-allow-dhcp-server'/>
-                            <filterref filter='nova-allow-ra-server'/>
-                            <filterref filter='nova-base-ipv4'/>
-                            <filterref filter='nova-base-ipv6'/>
-                          </filter>'''
-
-    nova_dhcp_filter = '''<filter name='nova-allow-dhcp-server' chain='ipv4'>
-                            <uuid>891e4787-e5c0-d59b-cbd6-41bc3c6b36fc</uuid>
-                              <rule action='accept' direction='out'
-                                    priority='100'>
-                                <udp srcipaddr='0.0.0.0'
-                                     dstipaddr='255.255.255.255'
-                                     srcportstart='68'
-                                     dstportstart='67'/>
-                              </rule>
-                              <rule action='accept' direction='in'
-                                    priority='100'>
-                                <udp srcipaddr='$DHCPSERVER'
-                                     srcportstart='67'
-                                     dstportstart='68'/>
-                              </rule>
-                            </filter>'''
-=======
         self._libvirt_get_connection = get_connection
         self.static_filters_configured = False
         self.handle_security_groups = False
@@ -900,54 +862,58 @@
                     </rule>
                   </filter>'''
 
-    def setup_basic_filtering(self, instance):
-        """Set up basic filtering (MAC, IP, and ARP spoofing protection)"""
-        logging.info('called setup_basic_filtering in nwfilter')
-
-        if self.handle_security_groups:
-            # No point in setting up a filter set that we'll be overriding
-            # anyway.
-            return
-
-        logging.info('ensuring static filters')
-        self._ensure_static_filters()
-
-        instance_filter_name = self._instance_filter_name(instance)
-        self._define_filter(self._filter_container(instance_filter_name,
-                                                   ['nova-base']))
-
-    def _ensure_static_filters(self):
-        if self.static_filters_configured:
-            return
-
-        self._define_filter(self._filter_container('nova-base',
-                                                   ['no-mac-spoofing',
-                                                    'no-ip-spoofing',
-                                                    'no-arp-spoofing',
-                                                    'allow-dhcp-server']))
-        self._define_filter(self.nova_base_ipv4_filter)
-        self._define_filter(self.nova_base_ipv6_filter)
-        self._define_filter(self.nova_dhcp_filter)
-        self._define_filter(self.nova_vpn_filter)
-        if FLAGS.allow_project_net_traffic:
-            self._define_filter(self.nova_project_filter)
-
-        self.static_filters_configured = True
-
-    def _filter_container(self, name, filters):
-        xml = '''<filter name='%s' chain='root'>%s</filter>''' % (
-                 name,
-                 ''.join(["<filterref filter='%s'/>" % (f,) for f in filters]))
-        return xml
->>>>>>> 78882d49
-
-    nova_ra_filter = '''<filter name='nova-allow-ra-server' chain='root'>
+    def nova_ra_filter(self):
+        return '''<filter name='nova-allow-ra-server' chain='root'>
                             <uuid>d707fa71-4fb5-4b27-9ab7-ba5ca19c8804</uuid>
                               <rule action='accept' direction='inout'
                                     priority='100'>
                                 <icmpv6 srcipaddr='$RASERVER'/>
                               </rule>
                             </filter>'''
+
+    def setup_basic_filtering(self, instance):
+        """Set up basic filtering (MAC, IP, and ARP spoofing protection)"""
+        logging.info('called setup_basic_filtering in nwfilter')
+
+        if self.handle_security_groups:
+            # No point in setting up a filter set that we'll be overriding
+            # anyway.
+            return
+
+        logging.info('ensuring static filters')
+        self._ensure_static_filters()
+
+        instance_filter_name = self._instance_filter_name(instance)
+        self._define_filter(self._filter_container(instance_filter_name,
+                                                   ['nova-base']))
+
+    def _ensure_static_filters(self):
+        if self.static_filters_configured:
+            return
+
+        self._define_filter(self._filter_container('nova-base',
+                                                   ['no-mac-spoofing',
+                                                    'no-ip-spoofing',
+                                                    'no-arp-spoofing',
+                                                    'allow-dhcp-server',
+                                                    'allow-ra-server']))
+        self._define_filter(self.nova_base_ipv4_filter)
+        self._define_filter(self.nova_base_ipv6_filter)
+        self._define_filter(self.nova_dhcp_filter)
+        self._define_filter(self.nova_ra_filter)
+        self._define_filter(self.nova_vpn_filter)
+        if FLAGS.allow_project_net_traffic:
+            self._define_filter(self.nova_project_filter)
+            if FLAGS.use_ipv6:
+                self._define_filter(self.nova_project_filter_v6)
+
+        self.static_filters_configured = True
+
+    def _filter_container(self, name, filters):
+        xml = '''<filter name='%s' chain='root'>%s</filter>''' % (
+                 name,
+                 ''.join(["<filterref filter='%s'/>" % (f,) for f in filters]))
+        return xml
 
     nova_vpn_filter = '''<filter name='nova-vpn' chain='root'>
                            <uuid>2086015e-cf03-11df-8c5d-080027c27973</uuid>
@@ -1007,35 +973,12 @@
         # execute in a native thread and block current greenthread until done
         tpool.execute(self._conn.nwfilterDefineXML, xml)
 
-<<<<<<< HEAD
-    def setup_base_nwfilters(self):
-        self._define_filter(self.nova_base_ipv4_filter)
-        self._define_filter(self.nova_base_ipv6_filter)
-        self._define_filter(self.nova_dhcp_filter)
-        if FLAGS.use_ipv6:
-            self._define_filter(self.nova_ra_filter)
-        self._define_filter(self.nova_base_filter)
-        self._define_filter(self.nova_vpn_filter)
-        if FLAGS.allow_project_net_traffic:
-            self._define_filter(self.nova_project_filter)
-            if FLAGS.use_ipv6:
-                self._define_filter(self.nova_project_filter_v6)
-
-    def setup_nwfilters_for_instance(self, instance):
-=======
     def prepare_instance_filter(self, instance):
->>>>>>> 78882d49
         """
         Creates an NWFilter for the given instance. In the process,
         it makes sure the filters for the security groups as well as
         the base filter are all in place.
         """
-<<<<<<< HEAD
-        nwfilter_xml = ("<filter name='nova-instance-%s' "
-                        "chain='root'>\n") % instance['name']
-=======
->>>>>>> 78882d49
-
         if instance['image_id'] == FLAGS.vpn_image_id:
             base_filter = 'nova-vpn'
         else:
@@ -1051,28 +994,17 @@
         ctxt = context.get_admin_context()
 
         if FLAGS.allow_project_net_traffic:
-<<<<<<< HEAD
-            nwfilter_xml += "  <filterref filter='nova-project' />\n"
-            if(FLAGS.use_ipv6):
-                nwfilter_xml += "  <filterref filter='nova-project-v6' />\n"
-=======
             instance_filter_children += ['nova-project']
->>>>>>> 78882d49
+            if FLAGS.use_ipv6:
+                instance_filter_children += ['nova-project-v6']
 
         for security_group in db.security_group_get_by_instance(ctxt,
                                                                instance['id']):
 
-<<<<<<< HEAD
-            nwfilter_xml += ("  <filterref filter='nova-secgroup-%d' "
-                             "/>\n") % security_group['id']
-        nwfilter_xml += "</filter>"
-        self._define_filter(nwfilter_xml)
-=======
             self.refresh_security_group_rules(security_group['id'])
 
             instance_secgroup_filter_children += [('nova-secgroup-%s' %
                                                          security_group['id'])]
->>>>>>> 78882d49
 
         self._define_filter(
                     self._filter_container(instance_secgroup_filter_name,
@@ -1120,16 +1052,11 @@
 
                 rule_xml += '/>\n'
             rule_xml += "</rule>\n"
-<<<<<<< HEAD
         xml = "<filter name='nova-secgroup-%s' " % security_group_id
         if(FLAGS.use_ipv6):
             xml += "chain='root'>%s</filter>" % rule_xml
         else:
             xml += "chain='ipv4'>%s</filter>" % rule_xml
-        return xml
-=======
-        xml = "<filter name='nova-secgroup-%s' chain='ipv4'>%s</filter>" % \
-              (security_group_id, rule_xml,)
         return xml
 
     def _instance_filter_name(self, instance):
@@ -1289,5 +1216,4 @@
     def _dhcp_server_for_instance(self, instance):
         network = db.project_get_network(context.get_admin_context(),
                                          instance['project_id'])
-        return network['gateway']
->>>>>>> 78882d49
+        return network['gateway']