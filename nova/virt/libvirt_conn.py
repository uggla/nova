--- conflicted
+++ resolved
@@ -127,7 +127,6 @@
         self._wrapped_conn = None
         self.read_only = read_only
 
-<<<<<<< HEAD
         self.nwfilter = NWFilterFirewall(self._get_connection)
 
         if not FLAGS.firewall_driver:
@@ -137,13 +136,6 @@
             self.firewall_driver = utils.import_object(FLAGS.firewall_driver)
 
     def _get_connection(self):
-=======
-    def init_host(self):
-        NWFilterFirewall(self._conn).setup_base_nwfilters()
-
-    @property
-    def _conn(self):
->>>>>>> 0e88a58c
         if not self._wrapped_conn or not self._test_connection():
             logging.debug(_('Connecting to libvirt: %s') % self.libvirt_uri)
             self._wrapped_conn = self._connect(self.libvirt_uri,
@@ -366,20 +358,13 @@
                               instance['id'],
                               power_state.NOSTATE,
                               'launching')
-<<<<<<< HEAD
-
-        yield self.nwfilter.setup_basic_filtering(instance)
-        yield self.firewall_driver.prepare_instance_filter(instance)
-        yield self._create_image(instance, xml)
-        yield self._conn.createXML(xml, 0)
-        logging.debug("instance %s: is running", instance['name'])
-        yield self.firewall_driver.apply_instance_filter(instance)
-=======
-        NWFilterFirewall(self._conn).setup_nwfilters_for_instance(instance)
+
+        self.nwfilter.setup_basic_filtering(instance)
+        self.firewall_driver.prepare_instance_filter(instance)
         self._create_image(instance, xml)
         self._conn.createXML(xml, 0)
-        logging.debug(_("instance %s: is running"), instance['name'])
->>>>>>> 0e88a58c
+        logging.debug(_("instance %s: is running", instance['name']))
+        self.firewall_driver.apply_instance_filter(instance)
 
         timer = utils.LoopingCall(f=None)
 
@@ -848,19 +833,21 @@
         self._define_filter(self._filter_container(instance_filter_name,
                                                    ['nova-base']))
 
-    @defer.inlineCallbacks
     def _ensure_static_filters(self):
         if self.static_filters_configured:
             return
 
-        yield self._define_filter(self._filter_container('nova-base',
+        self._define_filter(self._filter_container('nova-base',
                                                    ['no-mac-spoofing',
                                                     'no-ip-spoofing',
                                                     'no-arp-spoofing',
                                                     'allow-dhcp-server']))
-        yield self._define_filter(self.nova_base_ipv4_filter)
-        yield self._define_filter(self.nova_base_ipv6_filter)
-        yield self._define_filter(self.nova_dhcp_filter)
+        self._define_filter(self.nova_base_ipv4_filter)
+        self._define_filter(self.nova_base_ipv6_filter)
+        self._define_filter(self.nova_dhcp_filter)
+        self._define_filter(self.nova_vpn_filter)
+        if FLAGS.allow_project_net_traffic:
+            self._define_filter(self.nova_project_filter)
 
         self.static_filters_configured = True
 
@@ -918,33 +905,21 @@
         # execute in a native thread and block current greenthread until done
         tpool.execute(self._conn.nwfilterDefineXML, xml)
 
-    def setup_base_nwfilters(self):
-        self._define_filter(self.nova_base_ipv4_filter)
-        self._define_filter(self.nova_base_ipv6_filter)
-        self._define_filter(self.nova_dhcp_filter)
-        self._define_filter(self.nova_base_filter)
-        self._define_filter(self.nova_vpn_filter)
-        if FLAGS.allow_project_net_traffic:
-            self._define_filter(self.nova_project_filter)
-
-<<<<<<< HEAD
-    @defer.inlineCallbacks
     def prepare_instance_filter(self, instance):
-=======
-    def setup_nwfilters_for_instance(self, instance):
->>>>>>> 0e88a58c
         """
         Creates an NWFilter for the given instance. In the process,
         it makes sure the filters for the security groups as well as
         the base filter are all in place.
         """
 
-<<<<<<< HEAD
-        yield self._ensure_static_filters()
+        if instance['image_id'] == FLAGS.vpn_image_id:
+            base_filter = 'nova-vpn'
+        else:
+            base_filter = 'nova-base'
 
         instance_filter_name = self._instance_filter_name(instance)
         instance_secgroup_filter_name = '%s-secgroup' % (instance_filter_name,)
-        instance_filter_children = ['nova-base', instance_secgroup_filter_name]
+        instance_filter_children = [base_filter, instance_secgroup_filter_name]
         instance_secgroup_filter_children = ['nova-base-ipv4',
                                              'nova-base-ipv6',
                                              'nova-allow-dhcp-server']
@@ -953,52 +928,31 @@
 
         if FLAGS.allow_project_net_traffic:
             network_ref = db.project_get_network(ctxt, instance['project_id'])
-            net, mask = self._get_net_and_mask(network_ref['cidr'])
+            net, mask = _get_net_and_mask(network_ref['cidr'])
 
             project_filter = self.nova_project_filter(instance['project_id'],
                                                       net, mask)
-            yield self._define_filter(project_filter)
+            self._define_filter(project_filter)
 
             instance_secgroup_filter_children += [('nova-project-%s' %
                                                        instance['project_id'])]
 
         for security_group in db.security_group_get_by_instance(ctxt,
                                                                instance['id']):
-            yield self.refresh_security_group_rules(security_group['id'])
+            self.refresh_security_group_rules(security_group['id'])
 
             instance_secgroup_filter_children += [('nova-secgroup-%s' %
                                                          security_group['id'])]
 
-        yield self._define_filter(
+        self._define_filter(
                     self._filter_container(instance_secgroup_filter_name,
                                            instance_secgroup_filter_children))
 
-        yield self._define_filter(
+        self._define_filter(
                     self._filter_container(instance_filter_name,
                                            instance_filter_children))
 
         return
-=======
-        nwfilter_xml = ("<filter name='nova-instance-%s' "
-                        "chain='root'>\n") % instance['name']
-
-        if instance['image_id'] == FLAGS.vpn_image_id:
-            nwfilter_xml += "  <filterref filter='nova-vpn' />\n"
-        else:
-            nwfilter_xml += "  <filterref filter='nova-base' />\n"
-
-        if FLAGS.allow_project_net_traffic:
-            nwfilter_xml += "  <filterref filter='nova-project' />\n"
-
-        for security_group in instance.security_groups:
-            self.ensure_security_group_filter(security_group['id'])
-
-            nwfilter_xml += ("  <filterref filter='nova-secgroup-%d' "
-                             "/>\n") % security_group['id']
-        nwfilter_xml += "</filter>"
-
-        self._define_filter(nwfilter_xml)
->>>>>>> 0e88a58c
 
     def refresh_security_group_rules(self, security_group_id):
         return self._define_filter(
