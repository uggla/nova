# vim: tabstop=4 shiftwidth=4 softtabstop=4

# Copyright 2010 United States Government as represented by the
# Administrator of the National Aeronautics and Space Administration.
# All Rights Reserved.
# Copyright (c) 2010 Citrix Systems, Inc.
#
#    Licensed under the Apache License, Version 2.0 (the "License"); you may
#    not use this file except in compliance with the License. You may obtain
#    a copy of the License at
#
#         http://www.apache.org/licenses/LICENSE-2.0
#
#    Unless required by applicable law or agreed to in writing, software
#    distributed under the License is distributed on an "AS IS" BASIS, WITHOUT
#    WARRANTIES OR CONDITIONS OF ANY KIND, either express or implied. See the
#    License for the specific language governing permissions and limitations
#    under the License.

"""
A connection to a hypervisor through libvirt.

Supports KVM, LXC, QEMU, UML, and XEN.

**Related Flags**

:libvirt_type:  Libvirt domain type.  Can be kvm, qemu, uml, xen
                (default: kvm).
:libvirt_uri:  Override for the default libvirt URI (depends on libvirt_type).
:libvirt_xml_template:  Libvirt XML Template.
:rescue_image_id:  Rescue ami image (default: ami-rescue).
:rescue_kernel_id:  Rescue aki image (default: aki-rescue).
:rescue_ramdisk_id:  Rescue ari image (default: ari-rescue).
:injected_network_template:  Template file for injected network
:allow_project_net_traffic:  Whether to allow in project network traffic

"""

import hashlib
import multiprocessing
import netaddr
import os
import random
import re
import shutil
import subprocess
import sys
import tempfile
import time
import uuid
from xml.dom import minidom
from xml.etree import ElementTree

from eventlet import greenthread
from eventlet import tpool

from nova import block_device
from nova import context
from nova import db
from nova import exception
from nova import flags
import nova.image
from nova import log as logging
from nova import utils
from nova import vnc
from nova.auth import manager
from nova.compute import instance_types
from nova.compute import power_state
from nova.virt import disk
from nova.virt import driver
from nova.virt import images
from nova.virt.libvirt import netutils


libvirt = None
libxml2 = None
Template = None


LOG = logging.getLogger('nova.virt.libvirt_conn')


FLAGS = flags.FLAGS
flags.DECLARE('live_migration_retry_count', 'nova.compute.manager')
# TODO(vish): These flags should probably go into a shared location
flags.DEFINE_string('rescue_image_id', 'ami-rescue', 'Rescue ami image')
flags.DEFINE_string('rescue_kernel_id', 'aki-rescue', 'Rescue aki image')
flags.DEFINE_string('rescue_ramdisk_id', 'ari-rescue', 'Rescue ari image')
flags.DEFINE_string('libvirt_xml_template',
                    utils.abspath('virt/libvirt.xml.template'),
                    'Libvirt XML Template')
flags.DEFINE_string('libvirt_type',
                    'kvm',
                    'Libvirt domain type (valid options are: '
                    'kvm, lxc, qemu, uml, xen)')
flags.DEFINE_string('libvirt_uri',
                    '',
                    'Override the default libvirt URI (which is dependent'
                    ' on libvirt_type)')
flags.DEFINE_bool('allow_project_net_traffic',
                  True,
                  'Whether to allow in project network traffic')
flags.DEFINE_bool('use_cow_images',
                  True,
                  'Whether to use cow images')
flags.DEFINE_string('ajaxterm_portrange',
                    '10000-12000',
                    'Range of ports that ajaxterm should randomly try to bind')
flags.DEFINE_string('firewall_driver',
                    'nova.virt.libvirt.firewall.IptablesFirewallDriver',
                    'Firewall driver (defaults to iptables)')
flags.DEFINE_string('cpuinfo_xml_template',
                    utils.abspath('virt/cpuinfo.xml.template'),
                    'CpuInfo XML Template (Used only live migration now)')
flags.DEFINE_string('live_migration_uri',
                    "qemu+tcp://%s/system",
                    'Define protocol used by live_migration feature')
flags.DEFINE_string('live_migration_flag',
                    "VIR_MIGRATE_UNDEFINE_SOURCE, VIR_MIGRATE_PEER2PEER",
                    'Define live migration behavior.')
flags.DEFINE_integer('live_migration_bandwidth', 0,
                    'Define live migration behavior')
flags.DEFINE_string('qemu_img', 'qemu-img',
                    'binary to use for qemu-img commands')
flags.DEFINE_bool('start_guests_on_host_boot', False,
                  'Whether to restart guests when the host reboots')
flags.DEFINE_string('libvirt_vif_type', 'bridge',
                    'Type of VIF to create.')
flags.DEFINE_string('libvirt_vif_driver',
                    'nova.virt.libvirt.vif.LibvirtBridgeDriver',
                    'The libvirt VIF driver to configure the VIFs.')


def get_connection(read_only):
    # These are loaded late so that there's no need to install these
    # libraries when not using libvirt.
    # Cheetah is separate because the unit tests want to load Cheetah,
    # but not libvirt.
    global libvirt
    global libxml2
    if libvirt is None:
        libvirt = __import__('libvirt')
    if libxml2 is None:
        libxml2 = __import__('libxml2')
    _late_load_cheetah()
    return LibvirtConnection(read_only)


def _late_load_cheetah():
    global Template
    if Template is None:
        t = __import__('Cheetah.Template', globals(), locals(),
                       ['Template'], -1)
        Template = t.Template


def _get_eph_disk(ephemeral):
    return 'disk.eph' + str(ephemeral['num'])


class LibvirtConnection(driver.ComputeDriver):

    def __init__(self, read_only):
        super(LibvirtConnection, self).__init__()
        self.libvirt_uri = self.get_uri()

        self.libvirt_xml = open(FLAGS.libvirt_xml_template).read()
        self.cpuinfo_xml = open(FLAGS.cpuinfo_xml_template).read()
        self._wrapped_conn = None
        self.read_only = read_only

        fw_class = utils.import_class(FLAGS.firewall_driver)
        self.firewall_driver = fw_class(get_connection=self._get_connection)
        self.vif_driver = utils.import_object(FLAGS.libvirt_vif_driver)

    def init_host(self, host):
        # Adopt existing VM's running here
        ctxt = context.get_admin_context()
        for instance in db.instance_get_all_by_host(ctxt, host):
            try:
                LOG.debug(_('Checking state of %s'), instance['name'])
                state = self.get_info(instance['name'])['state']
            except exception.NotFound:
                state = power_state.SHUTOFF

            LOG.debug(_('Current state of %(name)s was %(state)s.'),
                          {'name': instance['name'], 'state': state})
            db.instance_set_state(ctxt, instance['id'], state)

            # NOTE(justinsb): We no longer delete SHUTOFF instances,
            # the user may want to power them back on

            if state != power_state.RUNNING:
                continue
            self.firewall_driver.setup_basic_filtering(instance)
            self.firewall_driver.prepare_instance_filter(instance)
            self.firewall_driver.apply_instance_filter(instance)

    def _get_connection(self):
        if not self._wrapped_conn or not self._test_connection():
            LOG.debug(_('Connecting to libvirt: %s'), self.libvirt_uri)
            self._wrapped_conn = self._connect(self.libvirt_uri,
                                               self.read_only)
        return self._wrapped_conn
    _conn = property(_get_connection)

    def _test_connection(self):
        try:
            self._wrapped_conn.getInfo()
            return True
        except libvirt.libvirtError as e:
            if e.get_error_code() == libvirt.VIR_ERR_SYSTEM_ERROR and \
               e.get_error_domain() == libvirt.VIR_FROM_REMOTE:
                LOG.debug(_('Connection to libvirt broke'))
                return False
            raise

    def get_uri(self):
        if FLAGS.libvirt_type == 'uml':
            uri = FLAGS.libvirt_uri or 'uml:///system'
        elif FLAGS.libvirt_type == 'xen':
            uri = FLAGS.libvirt_uri or 'xen:///'
        elif FLAGS.libvirt_type == 'lxc':
            uri = FLAGS.libvirt_uri or 'lxc:///'
        else:
            uri = FLAGS.libvirt_uri or 'qemu:///system'
        return uri

    def _connect(self, uri, read_only):
        auth = [[libvirt.VIR_CRED_AUTHNAME, libvirt.VIR_CRED_NOECHOPROMPT],
                'root',
                None]

        if read_only:
            return libvirt.openReadOnly(uri)
        else:
            return libvirt.openAuth(uri, auth, 0)

    def list_instances(self):
        return [self._conn.lookupByID(x).name()
                for x in self._conn.listDomainsID()]

    def _map_to_instance_info(self, domain):
        """Gets info from a virsh domain object into an InstanceInfo"""

        # domain.info() returns a list of:
        #    state:       one of the state values (virDomainState)
        #    maxMemory:   the maximum memory used by the domain
        #    memory:      the current amount of memory used by the domain
        #    nbVirtCPU:   the number of virtual CPU
        #    puTime:      the time used by the domain in nanoseconds

        (state, _max_mem, _mem, _num_cpu, _cpu_time) = domain.info()
        name = domain.name()

        return driver.InstanceInfo(name, state)

    def list_instances_detail(self):
        infos = []
        for domain_id in self._conn.listDomainsID():
            domain = self._conn.lookupByID(domain_id)
            info = self._map_to_instance_info(domain)
            infos.append(info)
        return infos

    def plug_vifs(self, instance, network_info):
        """Plugin VIFs into networks."""
        for (network, mapping) in network_info:
            self.vif_driver.plug(instance, network, mapping)

    def destroy(self, instance, network_info, cleanup=True):
        instance_name = instance['name']

        try:
            virt_dom = self._lookup_by_name(instance_name)
        except exception.NotFound:
            virt_dom = None

        # If the instance is already terminated, we're still happy
        # Otherwise, destroy it
        if virt_dom is not None:
            try:
                virt_dom.destroy()
            except libvirt.libvirtError as e:
                is_okay = False
                errcode = e.get_error_code()
                if errcode == libvirt.VIR_ERR_OPERATION_INVALID:
                    # If the instance if already shut off, we get this:
                    # Code=55 Error=Requested operation is not valid:
                    # domain is not running
                    (state, _max_mem, _mem, _cpus, _t) = virt_dom.info()
                    if state == power_state.SHUTOFF:
                        is_okay = True

                if not is_okay:
                    LOG.warning(_("Error from libvirt during destroy of "
                                  "%(instance_name)s. Code=%(errcode)s "
                                  "Error=%(e)s") %
                                locals())
                    raise

            try:
                # NOTE(justinsb): We remove the domain definition. We probably
                # would do better to keep it if cleanup=False (e.g. volumes?)
                # (e.g. #2 - not losing machines on failure)
                virt_dom.undefine()
            except libvirt.libvirtError as e:
                errcode = e.get_error_code()
                LOG.warning(_("Error from libvirt during undefine of "
                              "%(instance_name)s. Code=%(errcode)s "
                              "Error=%(e)s") %
                            locals())
                raise

            for (network, mapping) in network_info:
                self.vif_driver.unplug(instance, network, mapping)

        def _wait_for_destroy():
            """Called at an interval until the VM is gone."""
            instance_name = instance['name']

            try:
                state = self.get_info(instance_name)['state']
            except exception.NotFound:
                msg = _("Instance %s destroyed successfully.") % instance_name
                LOG.info(msg)
                raise utils.LoopingCallDone

        timer = utils.LoopingCall(_wait_for_destroy)
        timer.start(interval=0.5, now=True)

        self.firewall_driver.unfilter_instance(instance,
                                               network_info=network_info)

        if cleanup:
            self._cleanup(instance)

        return True

    def _cleanup(self, instance):
        target = os.path.join(FLAGS.instances_path, instance['name'])
        instance_name = instance['name']
        LOG.info(_('instance %(instance_name)s: deleting instance files'
                ' %(target)s') % locals())
        if FLAGS.libvirt_type == 'lxc':
            disk.destroy_container(target, instance, nbd=FLAGS.use_cow_images)
        if os.path.exists(target):
            shutil.rmtree(target)

    @exception.wrap_exception()
    def attach_volume(self, instance_name, device_path, mountpoint):
        virt_dom = self._lookup_by_name(instance_name)
        mount_device = mountpoint.rpartition("/")[2]
        (type, protocol, name) = \
            self._get_volume_device_info(device_path)
        if type == 'block':
            xml = """<disk type='block'>
                         <driver name='qemu' type='raw'/>
                         <source dev='%s'/>
                         <target dev='%s' bus='virtio'/>
                     </disk>""" % (device_path, mount_device)
        elif type == 'network':
            xml = """<disk type='network'>
                         <driver name='qemu' type='raw'/>
                         <source protocol='%s' name='%s'/>
                         <target dev='%s' bus='virtio'/>
                     </disk>""" % (protocol, name, mount_device)
        virt_dom.attachDevice(xml)

    def _get_disk_xml(self, xml, device):
        """Returns the xml for the disk mounted at device"""
        try:
            doc = libxml2.parseDoc(xml)
        except:
            return None
        ctx = doc.xpathNewContext()
        try:
            ret = ctx.xpathEval('/domain/devices/disk')
            for node in ret:
                for child in node.children:
                    if child.name == 'target':
                        if child.prop('dev') == device:
                            return str(node)
        finally:
            if ctx is not None:
                ctx.xpathFreeContext()
            if doc is not None:
                doc.freeDoc()

    @exception.wrap_exception()
    def detach_volume(self, instance_name, mountpoint):
        virt_dom = self._lookup_by_name(instance_name)
        mount_device = mountpoint.rpartition("/")[2]
        xml = self._get_disk_xml(virt_dom.XMLDesc(0), mount_device)
        if not xml:
            raise exception.DiskNotFound(location=mount_device)
        virt_dom.detachDevice(xml)

    @exception.wrap_exception()
    def snapshot(self, instance, image_href):
        """Create snapshot from a running VM instance.

        This command only works with qemu 0.14+, the qemu_img flag is
        provided so that a locally compiled binary of qemu-img can be used
        to support this command.

        """
        virt_dom = self._lookup_by_name(instance['name'])
        elevated = context.get_admin_context()

        (image_service, image_id) = nova.image.get_image_service(
            instance['image_ref'])
        base = image_service.show(elevated, image_id)
        (snapshot_image_service, snapshot_image_id) = \
            nova.image.get_image_service(image_href)
        snapshot = snapshot_image_service.show(elevated, snapshot_image_id)

        metadata = {'disk_format': base['disk_format'],
                    'container_format': base['container_format'],
                    'is_public': False,
                    'status': 'active',
                    'name': snapshot['name'],
                    'properties': {
                                   'kernel_id': instance['kernel_id'],
                                   'image_location': 'snapshot',
                                   'image_state': 'available',
                                   'owner_id': instance['project_id'],
                                   'ramdisk_id': instance['ramdisk_id'],
                                   }
                    }
        if 'architecture' in base['properties']:
            arch = base['properties']['architecture']
            metadata['properties']['architecture'] = arch

        # Make the snapshot
        snapshot_name = uuid.uuid4().hex
        snapshot_xml = """
        <domainsnapshot>
            <name>%s</name>
        </domainsnapshot>
        """ % snapshot_name
        snapshot_ptr = virt_dom.snapshotCreateXML(snapshot_xml, 0)

        # Find the disk
        xml_desc = virt_dom.XMLDesc(0)
        domain = ElementTree.fromstring(xml_desc)
        source = domain.find('devices/disk/source')
        disk_path = source.get('file')

        # Export the snapshot to a raw image
        temp_dir = tempfile.mkdtemp()
        out_path = os.path.join(temp_dir, snapshot_name)
        qemu_img_cmd = (FLAGS.qemu_img,
                        'convert',
                        '-f',
                        'qcow2',
                        '-O',
                        'raw',
                        '-s',
                        snapshot_name,
                        disk_path,
                        out_path)
        utils.execute(*qemu_img_cmd)

        # Upload that image to the image service
        with open(out_path) as image_file:
            image_service.update(elevated,
                                 image_href,
                                 metadata,
                                 image_file)

        # Clean up
        shutil.rmtree(temp_dir)

    @exception.wrap_exception()
    def reboot(self, instance, network_info):
        """Reboot a virtual machine, given an instance reference.

        This method actually destroys and re-creates the domain to ensure the
        reboot happens, as the guest OS cannot ignore this action.

        """
        virt_dom = self._conn.lookupByName(instance['name'])
        # NOTE(itoumsn): Use XML delived from the running instance
        # instead of using to_xml(instance). This is almost the ultimate
        # stupid workaround.
        xml = virt_dom.XMLDesc(0)
        # NOTE(itoumsn): self.shutdown() and wait instead of self.destroy() is
        # better because we cannot ensure flushing dirty buffers
        # in the guest OS. But, in case of KVM, shutdown() does not work...
        self.destroy(instance, network_info, cleanup=False)
        self.plug_vifs(instance, network_info)
        self.firewall_driver.setup_basic_filtering(instance)
        self.firewall_driver.prepare_instance_filter(instance)
        self._create_new_domain(xml)
        self.firewall_driver.apply_instance_filter(instance)

        def _wait_for_reboot():
            """Called at an interval until the VM is running again."""
            instance_name = instance['name']

            try:
                state = self.get_info(instance_name)['state']
            except exception.NotFound:
                msg = _("During reboot, %s disappeared.") % instance_name
                LOG.error(msg)
                raise utils.LoopingCallDone

            if state == power_state.RUNNING:
                msg = _("Instance %s rebooted successfully.") % instance_name
                LOG.info(msg)
                raise utils.LoopingCallDone

        timer = utils.LoopingCall(_wait_for_reboot)
        return timer.start(interval=0.5, now=True)

    @exception.wrap_exception()
    def pause(self, instance, callback):
        """Pause VM instance"""
        dom = self._lookup_by_name(instance.name)
        dom.suspend()

    @exception.wrap_exception()
    def unpause(self, instance, callback):
        """Unpause paused VM instance"""
        dom = self._lookup_by_name(instance.name)
        dom.resume()

    @exception.wrap_exception()
    def suspend(self, instance, callback):
        """Suspend the specified instance"""
        dom = self._lookup_by_name(instance.name)
        dom.managedSave(0)

    @exception.wrap_exception()
    def resume(self, instance, callback):
        """resume the specified instance"""
        dom = self._lookup_by_name(instance.name)
        dom.create()

    @exception.wrap_exception()
    def rescue(self, instance, callback, network_info):
        """Loads a VM using rescue images.

        A rescue is normally performed when something goes wrong with the
        primary images and data needs to be corrected/recovered. Rescuing
        should not edit or over-ride the original image, only allow for
        data recovery.

        """
        self.destroy(instance, network_info, cleanup=False)

        xml = self.to_xml(instance, rescue=True)
        rescue_images = {'image_id': FLAGS.rescue_image_id,
                         'kernel_id': FLAGS.rescue_kernel_id,
                         'ramdisk_id': FLAGS.rescue_ramdisk_id}
        self._create_image(instance, xml, '.rescue', rescue_images)
        self._create_new_domain(xml)

        def _wait_for_rescue():
            """Called at an interval until the VM is running again."""
            instance_name = instance['name']

            try:
                state = self.get_info(instance_name)['state']
            except exception.NotFound:
                msg = _("During reboot, %s disappeared.") % instance_name
                LOG.error(msg)
                raise utils.LoopingCallDone

            if state == power_state.RUNNING:
                msg = _("Instance %s rescued successfully.") % instance_name
                LOG.info(msg)
                raise utils.LoopingCallDone

        timer = utils.LoopingCall(_wait_for_rescue)
        return timer.start(interval=0.5, now=True)

    @exception.wrap_exception()
    def unrescue(self, instance, network_info):
        """Reboot the VM which is being rescued back into primary images.

        Because reboot destroys and re-creates instances, unresue should
        simply call reboot.

        """
        self.reboot(instance, network_info)

    @exception.wrap_exception()
    def poll_rescued_instances(self, timeout):
        pass

    # NOTE(ilyaalekseyev): Implementation like in multinics
    # for xenapi(tr3buchet)
    @exception.wrap_exception()
<<<<<<< HEAD
    def spawn(self, instance, network_info=None, block_device_info=None):
=======
    def spawn(self, instance, network_info, block_device_mapping=None):
>>>>>>> bdcfaa5b
        xml = self.to_xml(instance, False, network_info=network_info,
                          block_device_info=block_device_info)
        self.firewall_driver.setup_basic_filtering(instance, network_info)
        self.firewall_driver.prepare_instance_filter(instance, network_info)
        self._create_image(instance, xml, network_info=network_info,
                           block_device_info=block_device_info)
        domain = self._create_new_domain(xml)
        LOG.debug(_("instance %s: is running"), instance['name'])
        self.firewall_driver.apply_instance_filter(instance)

        if FLAGS.start_guests_on_host_boot:
            LOG.debug(_("instance %s: setting autostart ON") %
                      instance['name'])
            domain.setAutostart(1)

        def _wait_for_boot():
            """Called at an interval until the VM is running."""
            instance_name = instance['name']

            try:
                state = self.get_info(instance_name)['state']
            except exception.NotFound:
                msg = _("During reboot, %s disappeared.") % instance_name
                LOG.error(msg)
                raise utils.LoopingCallDone

            if state == power_state.RUNNING:
                msg = _("Instance %s spawned successfully.") % instance_name
                LOG.info(msg)
                raise utils.LoopingCallDone

        timer = utils.LoopingCall(_wait_for_boot)
        return timer.start(interval=0.5, now=True)

    def _flush_xen_console(self, virsh_output):
        LOG.info(_('virsh said: %r'), virsh_output)
        virsh_output = virsh_output[0].strip()

        if virsh_output.startswith('/dev/'):
            LOG.info(_("cool, it's a device"))
            out, err = utils.execute('sudo', 'dd',
                                     "if=%s" % virsh_output,
                                     'iflag=nonblock',
                                     check_exit_code=False)
            return out
        else:
            return ''

    def _append_to_file(self, data, fpath):
        LOG.info(_('data: %(data)r, fpath: %(fpath)r') % locals())
        fp = open(fpath, 'a+')
        fp.write(data)
        return fpath

    def _dump_file(self, fpath):
        fp = open(fpath, 'r+')
        contents = fp.read()
        LOG.info(_('Contents of file %(fpath)s: %(contents)r') % locals())
        return contents

    @exception.wrap_exception()
    def get_console_output(self, instance):
        console_log = os.path.join(FLAGS.instances_path, instance['name'],
                                   'console.log')

        utils.execute('sudo', 'chown', os.getuid(), console_log)

        if FLAGS.libvirt_type == 'xen':
            # Xen is special
            virsh_output = utils.execute('virsh', 'ttyconsole',
                                         instance['name'])
            data = self._flush_xen_console(virsh_output)
            fpath = self._append_to_file(data, console_log)
        elif FLAGS.libvirt_type == 'lxc':
            # LXC is also special
            LOG.info(_("Unable to read LXC console"))
        else:
            fpath = console_log

        return self._dump_file(fpath)

    @exception.wrap_exception()
    def get_ajax_console(self, instance):
        def get_open_port():
            start_port, end_port = FLAGS.ajaxterm_portrange.split("-")
            for i in xrange(0, 100):  # don't loop forever
                port = random.randint(int(start_port), int(end_port))
                # netcat will exit with 0 only if the port is in use,
                # so a nonzero return value implies it is unused
                cmd = 'netcat', '0.0.0.0', port, '-w', '1'
                try:
                    stdout, stderr = utils.execute(*cmd, process_input='')
                except exception.ProcessExecutionError:
                    return port
            raise Exception(_('Unable to find an open port'))

        def get_pty_for_instance(instance_name):
            virt_dom = self._lookup_by_name(instance_name)
            xml = virt_dom.XMLDesc(0)
            dom = minidom.parseString(xml)

            for serial in dom.getElementsByTagName('serial'):
                if serial.getAttribute('type') == 'pty':
                    source = serial.getElementsByTagName('source')[0]
                    return source.getAttribute('path')

        port = get_open_port()
        token = str(uuid.uuid4())
        host = instance['host']

        ajaxterm_cmd = 'sudo socat - %s' \
                       % get_pty_for_instance(instance['name'])

        cmd = '%s/tools/ajaxterm/ajaxterm.py --command "%s" -t %s -p %s' \
              % (utils.novadir(), ajaxterm_cmd, token, port)

        subprocess.Popen(cmd, shell=True)
        return {'token': token, 'host': host, 'port': port}

    def get_host_ip_addr(self):
        return FLAGS.my_ip

    @exception.wrap_exception()
    def get_vnc_console(self, instance):
        def get_vnc_port_for_instance(instance_name):
            virt_dom = self._lookup_by_name(instance_name)
            xml = virt_dom.XMLDesc(0)
            # TODO: use etree instead of minidom
            dom = minidom.parseString(xml)

            for graphic in dom.getElementsByTagName('graphics'):
                if graphic.getAttribute('type') == 'vnc':
                    return graphic.getAttribute('port')

        port = get_vnc_port_for_instance(instance['name'])
        token = str(uuid.uuid4())
        host = instance['host']

        return {'token': token, 'host': host, 'port': port}

    @staticmethod
    def _cache_image(fn, target, fname, cow=False, *args, **kwargs):
        """Wrapper for a method that creates an image that caches the image.

        This wrapper will save the image into a common store and create a
        copy for use by the hypervisor.

        The underlying method should specify a kwarg of target representing
        where the image will be saved.

        fname is used as the filename of the base image.  The filename needs
        to be unique to a given image.

        If cow is True, it will make a CoW image instead of a copy.
        """
        if not os.path.exists(target):
            base_dir = os.path.join(FLAGS.instances_path, '_base')
            if not os.path.exists(base_dir):
                os.mkdir(base_dir)
            base = os.path.join(base_dir, fname)

            @utils.synchronized(fname)
            def call_if_not_exists(base, fn, *args, **kwargs):
                if not os.path.exists(base):
                    fn(target=base, *args, **kwargs)

            call_if_not_exists(base, fn, *args, **kwargs)

            if cow:
                utils.execute('qemu-img', 'create', '-f', 'qcow2', '-o',
                              'cluster_size=2M,backing_file=%s' % base,
                              target)
            else:
                utils.execute('cp', base, target)

    def _fetch_image(self, target, image_id, user_id, project_id, size=None):
        """Grab image and optionally attempt to resize it"""
        images.fetch(image_id, target, user_id, project_id)
        if size:
            disk.extend(target, size)

    def _create_local(self, target, local_gb):
        """Create a blank image of specified size"""
        utils.execute('truncate', target, '-s', "%dG" % local_gb)
        # TODO(vish): should we format disk by default?

    def _create_swap(self, target, swap_gb):
        """Create a swap file of specified size"""
        self._create_local(target, swap_gb)
        utils.execute('mkswap', target)

    def _create_image(self, inst, libvirt_xml, suffix='', disk_images=None,
                        network_info=None, block_device_info=None):
        block_device_mapping = driver.block_device_info_get_mapping(
            block_device_info)

        if not network_info:
            network_info = netutils.get_network_info(inst)

        if not suffix:
            suffix = ''

        # syntactic nicety
        def basepath(fname='', suffix=suffix):
            return os.path.join(FLAGS.instances_path,
                                inst['name'],
                                fname + suffix)

        # ensure directories exist and are writable
        utils.execute('mkdir', '-p', basepath(suffix=''))

        LOG.info(_('instance %s: Creating image'), inst['name'])
        f = open(basepath('libvirt.xml'), 'w')
        f.write(libvirt_xml)
        f.close()

        if FLAGS.libvirt_type == 'lxc':
            container_dir = '%s/rootfs' % basepath(suffix='')
            utils.execute('mkdir', '-p', container_dir)

        # NOTE(vish): No need add the suffix to console.log
        os.close(os.open(basepath('console.log', ''),
                         os.O_CREAT | os.O_WRONLY, 0660))

        if not disk_images:
            disk_images = {'image_id': inst['image_ref'],
                           'kernel_id': inst['kernel_id'],
                           'ramdisk_id': inst['ramdisk_id']}

        if disk_images['kernel_id']:
            fname = '%08x' % int(disk_images['kernel_id'])
            self._cache_image(fn=self._fetch_image,
                              target=basepath('kernel'),
                              fname=fname,
                              image_id=disk_images['kernel_id'],
                              user_id=inst['user_id'],
                              project_id=inst['project_id'])
            if disk_images['ramdisk_id']:
                fname = '%08x' % int(disk_images['ramdisk_id'])
                self._cache_image(fn=self._fetch_image,
                                  target=basepath('ramdisk'),
                                  fname=fname,
                                  image_id=disk_images['ramdisk_id'],
                                  user_id=inst['user_id'],
                                  project_id=inst['project_id'])

        root_fname = hashlib.sha1(disk_images['image_id']).hexdigest()
        size = FLAGS.minimum_root_size

        inst_type_id = inst['instance_type_id']
        inst_type = instance_types.get_instance_type(inst_type_id)
        if inst_type['name'] == 'm1.tiny' or suffix == '.rescue':
            size = None
            root_fname += "_sm"

        if not self._volume_in_mapping(self.default_root_device,
                                       block_device_info):
            self._cache_image(fn=self._fetch_image,
                              target=basepath('disk'),
                              fname=root_fname,
                              cow=FLAGS.use_cow_images,
                              image_id=disk_images['image_id'],
                              user_id=inst['user_id'],
                              project_id=inst['project_id'],
                              size=size)

        local_gb = inst['local_gb']
        if local_gb and not self._volume_in_mapping(
            self.default_local_device, block_device_info):
            self._cache_image(fn=self._create_local,
                              target=basepath('disk.local'),
                              fname="local_%s" % local_gb,
                              cow=FLAGS.use_cow_images,
                              local_gb=local_gb)

        for eph in driver.block_device_info_get_ephemerals(block_device_info):
            self._cache_image(fn=self._create_local,
                              target=basepath(_get_eph_disk(eph)),
                              fname="local_%s" % eph['size'],
                              cow=FLAGS.use_cow_images,
                              local_gb=eph['size'])

        swap_gb = 0

        swap = driver.block_device_info_get_swap(block_device_info)
        if driver.swap_is_usable(swap):
            swap_gb = swap['swap_size']
        elif (inst_type['swap'] > 0 and
              not self._volume_in_mapping(self.default_swap_device,
                                          block_device_info)):
            swap_gb = inst_type['swap']

        if swap_gb > 0:
            self._cache_image(fn=self._create_swap,
                              target=basepath('disk.swap'),
                              fname="swap_%s" % swap_gb,
                              cow=FLAGS.use_cow_images,
                              swap_gb=swap_gb)

        # For now, we assume that if we're not using a kernel, we're using a
        # partitioned disk image where the target partition is the first
        # partition
        target_partition = None
        if not inst['kernel_id']:
            target_partition = "1"

        if FLAGS.libvirt_type == 'lxc':
            target_partition = None

        if inst['key_data']:
            key = str(inst['key_data'])
        else:
            key = None
        net = None

        nets = []
        ifc_template = open(FLAGS.injected_network_template).read()
        ifc_num = -1
        have_injected_networks = False
        admin_context = context.get_admin_context()
        for (network_ref, mapping) in network_info:
            ifc_num += 1

            if not network_ref['injected']:
                continue

            have_injected_networks = True
            address = mapping['ips'][0]['ip']
            netmask = mapping['ips'][0]['netmask']
            address_v6 = None
            gateway_v6 = None
            netmask_v6 = None
            if FLAGS.use_ipv6:
                address_v6 = mapping['ip6s'][0]['ip']
                netmask_v6 = mapping['ip6s'][0]['netmask']
                gateway_v6 = mapping['gateway6']
            net_info = {'name': 'eth%d' % ifc_num,
                   'address': address,
                   'netmask': netmask,
                   'gateway': mapping['gateway'],
                   'broadcast': mapping['broadcast'],
                   'dns': mapping['dns'],
                   'address_v6': address_v6,
                   'gateway6': gateway_v6,
                   'netmask_v6': netmask_v6}
            nets.append(net_info)

        if have_injected_networks:
            net = str(Template(ifc_template,
                               searchList=[{'interfaces': nets,
                                            'use_ipv6': FLAGS.use_ipv6}]))

        if key or net:
            inst_name = inst['name']
            img_id = inst.image_ref
            if key:
                LOG.info(_('instance %(inst_name)s: injecting key into'
                        ' image %(img_id)s') % locals())
            if net:
                LOG.info(_('instance %(inst_name)s: injecting net into'
                        ' image %(img_id)s') % locals())
            try:
                disk.inject_data(basepath('disk'), key, net,
                                 partition=target_partition,
                                 nbd=FLAGS.use_cow_images)

                if FLAGS.libvirt_type == 'lxc':
                    disk.setup_container(basepath('disk'),
                                        container_dir=container_dir,
                                        nbd=FLAGS.use_cow_images)
            except Exception as e:
                # This could be a windows image, or a vmdk format disk
                LOG.warn(_('instance %(inst_name)s: ignoring error injecting'
                        ' data into image %(img_id)s (%(e)s)') % locals())

        if FLAGS.libvirt_type == 'uml':
            utils.execute('sudo', 'chown', 'root', basepath('disk'))

<<<<<<< HEAD
    def _get_nic_for_xml(self, network, mapping):
        # Assume that the gateway also acts as the dhcp server.
        gateway6 = mapping.get('gateway6')
        mac_id = mapping['mac'].replace(':', '')

        if FLAGS.allow_project_net_traffic:
            template = "<parameter name=\"%s\"value=\"%s\" />\n"
            net, mask = netutils.get_net_and_mask(network['cidr'])
            values = [("PROJNET", net), ("PROJMASK", mask)]
            if FLAGS.use_ipv6:
                net_v6, prefixlen_v6 = netutils.get_net_and_prefixlen(
                                           network['cidr_v6'])
                values.extend([("PROJNETV6", net_v6),
                               ("PROJMASKV6", prefixlen_v6)])

            extra_params = "".join([template % value for value in values])
        else:
            extra_params = "\n"

        result = {
            'id': mac_id,
            'bridge_name': network['bridge'],
            'mac_address': mapping['mac'],
            'ip_address': mapping['ips'][0]['ip'],
            'dhcp_server': mapping['dhcp_server'],
            'extra_params': extra_params,
        }

        if gateway6:
            result['gateway6'] = gateway6 + "/128"

        return result

    if FLAGS.libvirt_type == 'uml':
        _disk_prefix = 'ubd'
    elif FLAGS.libvirt_type == 'xen':
        _disk_prefix = 'sd'
    elif FLAGS.libvirt_type == 'lxc':
        _disk_prefix = ''
    else:
        _disk_prefix = 'vd'

    default_root_device = _disk_prefix + 'a'
    default_local_device = _disk_prefix + 'b'
    default_swap_device = _disk_prefix + 'c'

    def _volume_in_mapping(self, mount_device, block_device_info):
        block_device_list = [block_device.strip_dev(vol['mount_device'])
                             for vol in
                             driver.block_device_info_get_mapping(
                                 block_device_info)]
        swap = driver.block_device_info_get_swap(block_device_info)
        if driver.swap_is_usable(swap):
            block_device_list.append(
                block_device.strip_dev(swap['device_name']))
        block_device_list += [block_device.strip_dev(ephemeral['device_name'])
                              for ephemeral in
                              driver.block_device_info_get_ephemerals(
                                  block_device_info)]

        LOG.debug(_("block_device_list %s"), block_device_list)
        return block_device.strip_dev(mount_device) in block_device_list
=======
    root_mount_device = 'vda'  # FIXME for now. it's hard coded.
    local_mount_device = 'vdb'  # FIXME for now. it's hard coded.

    def _volume_in_mapping(self, mount_device, block_device_mapping):
        mount_device_ = _strip_dev(mount_device)
        for vol in block_device_mapping:
            vol_mount_device = _strip_dev(vol['mount_device'])
            if vol_mount_device == mount_device_:
                return True
        return False
>>>>>>> bdcfaa5b

    def _get_volume_device_info(self, device_path):
        if device_path.startswith('/dev/'):
            return ('block', None, None)
        elif ':' in device_path:
            (protocol, name) = device_path.split(':')
            return ('network', protocol, name)
        else:
            raise exception.InvalidDevicePath(path=device_path)

    def _prepare_xml_info(self, instance, rescue=False, network_info=None,
                          block_device_info=None):
        block_device_mapping = driver.block_device_info_get_mapping(
            block_device_info)
        # TODO(adiantum) remove network_info creation code
        # when multinics will be completed
        if not network_info:
            network_info = netutils.get_network_info(instance)

        nics = []
        for (network, mapping) in network_info:
            nics.append(self.vif_driver.plug(instance, network, mapping))
        # FIXME(vish): stick this in db
        inst_type_id = instance['instance_type_id']
        inst_type = instance_types.get_instance_type(inst_type_id)

        if FLAGS.use_cow_images:
            driver_type = 'qcow2'
        else:
            driver_type = 'raw'

        for vol in block_device_mapping:
<<<<<<< HEAD
            vol['mount_device'] = block_device.strip_dev(vol['mount_device'])

        ebs_root = self._volume_in_mapping(self.default_root_device,
                                           block_device_info)

        local_device = False
        if not (self._volume_in_mapping(self.default_local_device,
                                        block_device_info) or
                0 in [eph['num'] for eph in
                      driver.block_device_info_get_ephemerals(
                          block_device_info)]):
            if instance['local_gb'] > 0:
                local_device = self.default_local_device

        ephemerals = []
        for eph in driver.block_device_info_get_ephemerals(block_device_info):
            ephemerals.append({'device_path': _get_eph_disk(eph),
                               'device': block_device.strip_dev(
                                   eph['device_name'])})
=======
            vol['mount_device'] = _strip_dev(vol['mount_device'])
            (vol['type'], vol['protocol'], vol['name']) = \
                self._get_volume_device_info(vol['device_path'])

        ebs_root = self._volume_in_mapping(self.root_mount_device,
                                           block_device_mapping)
        if self._volume_in_mapping(self.local_mount_device,
                                   block_device_mapping):
            local_gb = False
        else:
            local_gb = inst_type['local_gb']
>>>>>>> bdcfaa5b

        xml_info = {'type': FLAGS.libvirt_type,
                    'name': instance['name'],
                    'basepath': os.path.join(FLAGS.instances_path,
                                             instance['name']),
                    'memory_kb': inst_type['memory_mb'] * 1024,
                    'vcpus': inst_type['vcpus'],
                    'rescue': rescue,
                    'disk_prefix': self._disk_prefix,
                    'driver_type': driver_type,
                    'vif_type': FLAGS.libvirt_vif_type,
                    'nics': nics,
                    'ebs_root': ebs_root,
                    'local_device': local_device,
                    'volumes': block_device_mapping,
                    'ephemerals': ephemerals}

        root_device_name = driver.block_device_info_get_root(block_device_info)
        if root_device_name:
            xml_info['root_device'] = block_device.strip_dev(root_device_name)
            xml_info['root_device_name'] = root_device_name
        else:
            # NOTE(yamahata):
            # for nova.api.ec2.cloud.CloudController.get_metadata()
            xml_info['root_device'] = self.default_root_device
            db.instance_update(context.get_admin_context(), instance['id'],
                {'root_device_name': '/dev/' + self.default_root_device})

        swap = driver.block_device_info_get_swap(block_device_info)
        if driver.swap_is_usable(swap):
            xml_info['swap_device'] = block_device.strip_dev(
                swap['device_name'])
        elif (inst_type['swap'] > 0 and
              not self._volume_in_mapping(self.default_swap_device,
                                          block_device_info)):
            xml_info['swap_device'] = self.default_swap_device

        if FLAGS.vnc_enabled and FLAGS.libvirt_type not in ('lxc', 'uml'):
            xml_info['vncserver_host'] = FLAGS.vncserver_host
            xml_info['vnc_keymap'] = FLAGS.vnc_keymap
        if not rescue:
            if instance['kernel_id']:
                xml_info['kernel'] = xml_info['basepath'] + "/kernel"

            if instance['ramdisk_id']:
                xml_info['ramdisk'] = xml_info['basepath'] + "/ramdisk"

            xml_info['disk'] = xml_info['basepath'] + "/disk"
        return xml_info

    def to_xml(self, instance, rescue=False, network_info=None,
               block_device_info=None):
        # TODO(termie): cache?
        LOG.debug(_('instance %s: starting toXML method'), instance['name'])
        xml_info = self._prepare_xml_info(instance, rescue, network_info,
                                          block_device_info)
        xml = str(Template(self.libvirt_xml, searchList=[xml_info]))
        LOG.debug(_('instance %s: finished toXML method'), instance['name'])
        return xml

    def _lookup_by_name(self, instance_name):
        """Retrieve libvirt domain object given an instance name.

        All libvirt error handling should be handled in this method and
        relevant nova exceptions should be raised in response.

        """
        try:
            return self._conn.lookupByName(instance_name)
        except libvirt.libvirtError as ex:
            error_code = ex.get_error_code()
            if error_code == libvirt.VIR_ERR_NO_DOMAIN:
                raise exception.InstanceNotFound(instance_id=instance_name)

            msg = _("Error from libvirt while looking up %(instance_name)s: "
                    "[Error Code %(error_code)s] %(ex)s") % locals()
            raise exception.Error(msg)

    def get_info(self, instance_name):
        """Retrieve information from libvirt for a specific instance name.

        If a libvirt error is encountered during lookup, we might raise a
        NotFound exception or Error exception depending on how severe the
        libvirt error is.

        """
        virt_dom = self._lookup_by_name(instance_name)
        (state, max_mem, mem, num_cpu, cpu_time) = virt_dom.info()
        return {'state': state,
                'max_mem': max_mem,
                'mem': mem,
                'num_cpu': num_cpu,
                'cpu_time': cpu_time}

    def _create_new_domain(self, xml, persistent=True, launch_flags=0):
        # NOTE(justinsb): libvirt has two types of domain:
        # * a transient domain disappears when the guest is shutdown
        # or the host is rebooted.
        # * a permanent domain is not automatically deleted
        # NOTE(justinsb): Even for ephemeral instances, transient seems risky

        if persistent:
            # To create a persistent domain, first define it, then launch it.
            domain = self._conn.defineXML(xml)

            domain.createWithFlags(launch_flags)
        else:
            # createXML call creates a transient domain
            domain = self._conn.createXML(xml, launch_flags)

        return domain

    def get_diagnostics(self, instance_name):
        raise exception.ApiError(_("diagnostics are not supported "
                                   "for libvirt"))

    def get_disks(self, instance_name):
        """
        Note that this function takes an instance name, not an Instance, so
        that it can be called by monitor.

        Returns a list of all block devices for this domain.
        """
        domain = self._lookup_by_name(instance_name)
        # TODO(devcamcar): Replace libxml2 with etree.
        xml = domain.XMLDesc(0)
        doc = None

        try:
            doc = libxml2.parseDoc(xml)
        except:
            return []

        ctx = doc.xpathNewContext()
        disks = []

        try:
            ret = ctx.xpathEval('/domain/devices/disk')

            for node in ret:
                devdst = None

                for child in node.children:
                    if child.name == 'target':
                        devdst = child.prop('dev')

                if devdst is None:
                    continue

                disks.append(devdst)
        finally:
            if ctx is not None:
                ctx.xpathFreeContext()
            if doc is not None:
                doc.freeDoc()

        return disks

    def get_interfaces(self, instance_name):
        """
        Note that this function takes an instance name, not an Instance, so
        that it can be called by monitor.

        Returns a list of all network interfaces for this instance.
        """
        domain = self._lookup_by_name(instance_name)
        # TODO(devcamcar): Replace libxml2 with etree.
        xml = domain.XMLDesc(0)
        doc = None

        try:
            doc = libxml2.parseDoc(xml)
        except:
            return []

        ctx = doc.xpathNewContext()
        interfaces = []

        try:
            ret = ctx.xpathEval('/domain/devices/interface')

            for node in ret:
                devdst = None

                for child in node.children:
                    if child.name == 'target':
                        devdst = child.prop('dev')

                if devdst is None:
                    continue

                interfaces.append(devdst)
        finally:
            if ctx is not None:
                ctx.xpathFreeContext()
            if doc is not None:
                doc.freeDoc()

        return interfaces

    def get_vcpu_total(self):
        """Get vcpu number of physical computer.

        :returns: the number of cpu core.

        """

        # On certain platforms, this will raise a NotImplementedError.
        try:
            return multiprocessing.cpu_count()
        except NotImplementedError:
            LOG.warn(_("Cannot get the number of cpu, because this "
                       "function is not implemented for this platform. "
                       "This error can be safely ignored for now."))
            return 0

    def get_memory_mb_total(self):
        """Get the total memory size(MB) of physical computer.

        :returns: the total amount of memory(MB).

        """

        if sys.platform.upper() != 'LINUX2':
            return 0

        meminfo = open('/proc/meminfo').read().split()
        idx = meminfo.index('MemTotal:')
        # transforming kb to mb.
        return int(meminfo[idx + 1]) / 1024

    def get_local_gb_total(self):
        """Get the total hdd size(GB) of physical computer.

        :returns:
            The total amount of HDD(GB).
            Note that this value shows a partition where
            NOVA-INST-DIR/instances mounts.

        """

        hddinfo = os.statvfs(FLAGS.instances_path)
        return hddinfo.f_frsize * hddinfo.f_blocks / 1024 / 1024 / 1024

    def get_vcpu_used(self):
        """ Get vcpu usage number of physical computer.

        :returns: The total number of vcpu that currently used.

        """

        total = 0
        for dom_id in self._conn.listDomainsID():
            dom = self._conn.lookupByID(dom_id)
            total += len(dom.vcpus()[1])
        return total

    def get_memory_mb_used(self):
        """Get the free memory size(MB) of physical computer.

        :returns: the total usage of memory(MB).

        """

        if sys.platform.upper() != 'LINUX2':
            return 0

        m = open('/proc/meminfo').read().split()
        idx1 = m.index('MemFree:')
        idx2 = m.index('Buffers:')
        idx3 = m.index('Cached:')
        avail = (int(m[idx1 + 1]) + int(m[idx2 + 1]) + int(m[idx3 + 1])) / 1024
        return  self.get_memory_mb_total() - avail

    def get_local_gb_used(self):
        """Get the free hdd size(GB) of physical computer.

        :returns:
           The total usage of HDD(GB).
           Note that this value shows a partition where
           NOVA-INST-DIR/instances mounts.

        """

        hddinfo = os.statvfs(FLAGS.instances_path)
        avail = hddinfo.f_frsize * hddinfo.f_bavail / 1024 / 1024 / 1024
        return self.get_local_gb_total() - avail

    def get_hypervisor_type(self):
        """Get hypervisor type.

        :returns: hypervisor type (ex. qemu)

        """

        return self._conn.getType()

    def get_hypervisor_version(self):
        """Get hypervisor version.

        :returns: hypervisor version (ex. 12003)

        """

        # NOTE(justinsb): getVersion moved between libvirt versions
        # Trying to do be compatible with older versions is a lost cause
        # But ... we can at least give the user a nice message
        method = getattr(self._conn, 'getVersion', None)
        if method is None:
            raise exception.Error(_("libvirt version is too old"
                                    " (does not support getVersion)"))
            # NOTE(justinsb): If we wanted to get the version, we could:
            # method = getattr(libvirt, 'getVersion', None)
            # NOTE(justinsb): This would then rely on a proper version check

        return method()

    def get_cpu_info(self):
        """Get cpuinfo information.

        Obtains cpu feature from virConnect.getCapabilities,
        and returns as a json string.

        :return: see above description

        """

        xml = self._conn.getCapabilities()
        xml = libxml2.parseDoc(xml)
        nodes = xml.xpathEval('//host/cpu')
        if len(nodes) != 1:
            reason = _("'<cpu>' must be 1, but %d\n") % len(nodes)
            reason += xml.serialize()
            raise exception.InvalidCPUInfo(reason=reason)

        cpu_info = dict()

        arch_nodes = xml.xpathEval('//host/cpu/arch')
        if arch_nodes:
            cpu_info['arch'] = arch_nodes[0].getContent()

        model_nodes = xml.xpathEval('//host/cpu/model')
        if model_nodes:
            cpu_info['model'] = model_nodes[0].getContent()

        vendor_nodes = xml.xpathEval('//host/cpu/vendor')
        if vendor_nodes:
            cpu_info['vendor'] = vendor_nodes[0].getContent()

        topology_nodes = xml.xpathEval('//host/cpu/topology')
        topology = dict()
        if topology_nodes:
            topology_node = topology_nodes[0].get_properties()
            while topology_node:
                name = topology_node.get_name()
                topology[name] = topology_node.getContent()
                topology_node = topology_node.get_next()

            keys = ['cores', 'sockets', 'threads']
            tkeys = topology.keys()
            if set(tkeys) != set(keys):
                ks = ', '.join(keys)
                reason = _("topology (%(topology)s) must have %(ks)s")
                raise exception.InvalidCPUInfo(reason=reason % locals())

        feature_nodes = xml.xpathEval('//host/cpu/feature')
        features = list()
        for nodes in feature_nodes:
            features.append(nodes.get_properties().getContent())

        cpu_info['topology'] = topology
        cpu_info['features'] = features
        return utils.dumps(cpu_info)

    def block_stats(self, instance_name, disk):
        """
        Note that this function takes an instance name, not an Instance, so
        that it can be called by monitor.
        """
        domain = self._lookup_by_name(instance_name)
        return domain.blockStats(disk)

    def interface_stats(self, instance_name, interface):
        """
        Note that this function takes an instance name, not an Instance, so
        that it can be called by monitor.
        """
        domain = self._lookup_by_name(instance_name)
        return domain.interfaceStats(interface)

    def get_console_pool_info(self, console_type):
        #TODO(mdragon): console proxy should be implemented for libvirt,
        #               in case someone wants to use it with kvm or
        #               such. For now return fake data.
        return  {'address': '127.0.0.1',
                 'username': 'fakeuser',
                 'password': 'fakepassword'}

    def refresh_security_group_rules(self, security_group_id):
        self.firewall_driver.refresh_security_group_rules(security_group_id)

    def refresh_security_group_members(self, security_group_id):
        self.firewall_driver.refresh_security_group_members(security_group_id)

    def refresh_provider_fw_rules(self):
        self.firewall_driver.refresh_provider_fw_rules()

    def update_available_resource(self, ctxt, host):
        """Updates compute manager resource info on ComputeNode table.

        This method is called when nova-coompute launches, and
        whenever admin executes "nova-manage service update_resource".

        :param ctxt: security context
        :param host: hostname that compute manager is currently running

        """

        try:
            service_ref = db.service_get_all_compute_by_host(ctxt, host)[0]
        except exception.NotFound:
            raise exception.ComputeServiceUnavailable(host=host)

        # Updating host information
        dic = {'vcpus': self.get_vcpu_total(),
               'memory_mb': self.get_memory_mb_total(),
               'local_gb': self.get_local_gb_total(),
               'vcpus_used': self.get_vcpu_used(),
               'memory_mb_used': self.get_memory_mb_used(),
               'local_gb_used': self.get_local_gb_used(),
               'hypervisor_type': self.get_hypervisor_type(),
               'hypervisor_version': self.get_hypervisor_version(),
               'cpu_info': self.get_cpu_info()}

        compute_node_ref = service_ref['compute_node']
        if not compute_node_ref:
            LOG.info(_('Compute_service record created for %s ') % host)
            dic['service_id'] = service_ref['id']
            db.compute_node_create(ctxt, dic)
        else:
            LOG.info(_('Compute_service record updated for %s ') % host)
            db.compute_node_update(ctxt, compute_node_ref[0]['id'], dic)

    def compare_cpu(self, cpu_info):
        """Checks the host cpu is compatible to a cpu given by xml.

        "xml" must be a part of libvirt.openReadonly().getCapabilities().
        return values follows by virCPUCompareResult.
        if 0 > return value, do live migration.
        'http://libvirt.org/html/libvirt-libvirt.html#virCPUCompareResult'

        :param cpu_info: json string that shows cpu feature(see get_cpu_info())
        :returns:
            None. if given cpu info is not compatible to this server,
            raise exception.

        """

        LOG.info(_('Instance launched has CPU info:\n%s') % cpu_info)
        dic = utils.loads(cpu_info)
        xml = str(Template(self.cpuinfo_xml, searchList=dic))
        LOG.info(_('to xml...\n:%s ' % xml))

        u = "http://libvirt.org/html/libvirt-libvirt.html#virCPUCompareResult"
        m = _("CPU doesn't have compatibility.\n\n%(ret)s\n\nRefer to %(u)s")
        # unknown character exists in xml, then libvirt complains
        try:
            ret = self._conn.compareCPU(xml, 0)
        except libvirt.libvirtError, e:
            ret = e.message
            LOG.error(m % locals())
            raise

        if ret <= 0:
            raise exception.InvalidCPUInfo(reason=m % locals())

        return

    def ensure_filtering_rules_for_instance(self, instance_ref,
                                            time=None):
        """Setting up filtering rules and waiting for its completion.

        To migrate an instance, filtering rules to hypervisors
        and firewalls are inevitable on destination host.
        ( Waiting only for filterling rules to hypervisor,
        since filtering rules to firewall rules can be set faster).

        Concretely, the below method must be called.
        - setup_basic_filtering (for nova-basic, etc.)
        - prepare_instance_filter(for nova-instance-instance-xxx, etc.)

        to_xml may have to be called since it defines PROJNET, PROJMASK.
        but libvirt migrates those value through migrateToURI(),
        so , no need to be called.

        Don't use thread for this method since migration should
        not be started when setting-up filtering rules operations
        are not completed.

        :params instance_ref: nova.db.sqlalchemy.models.Instance object

        """

        if not time:
            time = greenthread

        # If any instances never launch at destination host,
        # basic-filtering must be set here.
        self.firewall_driver.setup_basic_filtering(instance_ref)
        # setting up n)ova-instance-instance-xx mainly.
        self.firewall_driver.prepare_instance_filter(instance_ref)

        # wait for completion
        timeout_count = range(FLAGS.live_migration_retry_count)
        while timeout_count:
            if self.firewall_driver.instance_filter_exists(instance_ref):
                break
            timeout_count.pop()
            if len(timeout_count) == 0:
                msg = _('Timeout migrating for %s. nwfilter not found.')
                raise exception.Error(msg % instance_ref.name)
            time.sleep(1)

    def live_migration(self, ctxt, instance_ref, dest,
                       post_method, recover_method):
        """Spawning live_migration operation for distributing high-load.

        :params ctxt: security context
        :params instance_ref:
            nova.db.sqlalchemy.models.Instance object
            instance object that is migrated.
        :params dest: destination host
        :params post_method:
            post operation method.
            expected nova.compute.manager.post_live_migration.
        :params recover_method:
            recovery method when any exception occurs.
            expected nova.compute.manager.recover_live_migration.

        """

        greenthread.spawn(self._live_migration, ctxt, instance_ref, dest,
                          post_method, recover_method)

    def _live_migration(self, ctxt, instance_ref, dest,
                        post_method, recover_method):
        """Do live migration.

        :params ctxt: security context
        :params instance_ref:
            nova.db.sqlalchemy.models.Instance object
            instance object that is migrated.
        :params dest: destination host
        :params post_method:
            post operation method.
            expected nova.compute.manager.post_live_migration.
        :params recover_method:
            recovery method when any exception occurs.
            expected nova.compute.manager.recover_live_migration.

        """

        # Do live migration.
        try:
            flaglist = FLAGS.live_migration_flag.split(',')
            flagvals = [getattr(libvirt, x.strip()) for x in flaglist]
            logical_sum = reduce(lambda x, y: x | y, flagvals)

            if self.read_only:
                tmpconn = self._connect(self.libvirt_uri, False)
                dom = tmpconn.lookupByName(instance_ref.name)
                dom.migrateToURI(FLAGS.live_migration_uri % dest,
                                 logical_sum,
                                 None,
                                 FLAGS.live_migration_bandwidth)
                tmpconn.close()
            else:
                dom = self._conn.lookupByName(instance_ref.name)
                dom.migrateToURI(FLAGS.live_migration_uri % dest,
                                 logical_sum,
                                 None,
                                 FLAGS.live_migration_bandwidth)

        except Exception:
            recover_method(ctxt, instance_ref, dest=dest)
            raise

        # Waiting for completion of live_migration.
        timer = utils.LoopingCall(f=None)

        def wait_for_live_migration():
            """waiting for live migration completion"""
            try:
                self.get_info(instance_ref.name)['state']
            except exception.NotFound:
                timer.stop()
                post_method(ctxt, instance_ref, dest)

        timer.f = wait_for_live_migration
        timer.start(interval=0.5, now=True)

    def unfilter_instance(self, instance_ref, network_info):
        """See comments of same method in firewall_driver."""
        self.firewall_driver.unfilter_instance(instance_ref,
                                               network_info=network_info)

    def update_host_status(self):
        """See xenapi_conn.py implementation."""
        pass

    def get_host_stats(self, refresh=False):
        """See xenapi_conn.py implementation."""
        pass

    def set_host_enabled(self, host, enabled):
        """Sets the specified host's ability to accept new instances."""
        pass<|MERGE_RESOLUTION|>--- conflicted
+++ resolved
@@ -593,11 +593,7 @@
     # NOTE(ilyaalekseyev): Implementation like in multinics
     # for xenapi(tr3buchet)
     @exception.wrap_exception()
-<<<<<<< HEAD
     def spawn(self, instance, network_info=None, block_device_info=None):
-=======
-    def spawn(self, instance, network_info, block_device_mapping=None):
->>>>>>> bdcfaa5b
         xml = self.to_xml(instance, False, network_info=network_info,
                           block_device_info=block_device_info)
         self.firewall_driver.setup_basic_filtering(instance, network_info)
@@ -976,40 +972,6 @@
         if FLAGS.libvirt_type == 'uml':
             utils.execute('sudo', 'chown', 'root', basepath('disk'))
 
-<<<<<<< HEAD
-    def _get_nic_for_xml(self, network, mapping):
-        # Assume that the gateway also acts as the dhcp server.
-        gateway6 = mapping.get('gateway6')
-        mac_id = mapping['mac'].replace(':', '')
-
-        if FLAGS.allow_project_net_traffic:
-            template = "<parameter name=\"%s\"value=\"%s\" />\n"
-            net, mask = netutils.get_net_and_mask(network['cidr'])
-            values = [("PROJNET", net), ("PROJMASK", mask)]
-            if FLAGS.use_ipv6:
-                net_v6, prefixlen_v6 = netutils.get_net_and_prefixlen(
-                                           network['cidr_v6'])
-                values.extend([("PROJNETV6", net_v6),
-                               ("PROJMASKV6", prefixlen_v6)])
-
-            extra_params = "".join([template % value for value in values])
-        else:
-            extra_params = "\n"
-
-        result = {
-            'id': mac_id,
-            'bridge_name': network['bridge'],
-            'mac_address': mapping['mac'],
-            'ip_address': mapping['ips'][0]['ip'],
-            'dhcp_server': mapping['dhcp_server'],
-            'extra_params': extra_params,
-        }
-
-        if gateway6:
-            result['gateway6'] = gateway6 + "/128"
-
-        return result
-
     if FLAGS.libvirt_type == 'uml':
         _disk_prefix = 'ubd'
     elif FLAGS.libvirt_type == 'xen':
@@ -1039,18 +1001,6 @@
 
         LOG.debug(_("block_device_list %s"), block_device_list)
         return block_device.strip_dev(mount_device) in block_device_list
-=======
-    root_mount_device = 'vda'  # FIXME for now. it's hard coded.
-    local_mount_device = 'vdb'  # FIXME for now. it's hard coded.
-
-    def _volume_in_mapping(self, mount_device, block_device_mapping):
-        mount_device_ = _strip_dev(mount_device)
-        for vol in block_device_mapping:
-            vol_mount_device = _strip_dev(vol['mount_device'])
-            if vol_mount_device == mount_device_:
-                return True
-        return False
->>>>>>> bdcfaa5b
 
     def _get_volume_device_info(self, device_path):
         if device_path.startswith('/dev/'):
@@ -1083,8 +1033,9 @@
             driver_type = 'raw'
 
         for vol in block_device_mapping:
-<<<<<<< HEAD
             vol['mount_device'] = block_device.strip_dev(vol['mount_device'])
+            (vol['type'], vol['protocol'], vol['name']) = \
+                self._get_volume_device_info(vol['device_path'])
 
         ebs_root = self._volume_in_mapping(self.default_root_device,
                                            block_device_info)
@@ -1103,19 +1054,6 @@
             ephemerals.append({'device_path': _get_eph_disk(eph),
                                'device': block_device.strip_dev(
                                    eph['device_name'])})
-=======
-            vol['mount_device'] = _strip_dev(vol['mount_device'])
-            (vol['type'], vol['protocol'], vol['name']) = \
-                self._get_volume_device_info(vol['device_path'])
-
-        ebs_root = self._volume_in_mapping(self.root_mount_device,
-                                           block_device_mapping)
-        if self._volume_in_mapping(self.local_mount_device,
-                                   block_device_mapping):
-            local_gb = False
-        else:
-            local_gb = inst_type['local_gb']
->>>>>>> bdcfaa5b
 
         xml_info = {'type': FLAGS.libvirt_type,
                     'name': instance['name'],
