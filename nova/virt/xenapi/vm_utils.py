--- conflicted
+++ resolved
@@ -734,8 +734,6 @@
     return parent_uuid
 
 
-<<<<<<< HEAD
-=======
 def get_vdi_for_vm_safely(session, vm_ref):
     vdi_refs = VMHelper.lookup_vm_vdis(session, vm_ref)
     if vdi_refs is None:
@@ -761,7 +759,6 @@
     return sr_ref
 
 
->>>>>>> 78bd53a4
 def find_sr(session):
     """Return the storage repository to hold VM images"""
     host = session.get_xenapi_host()
