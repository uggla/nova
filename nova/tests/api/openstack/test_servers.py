# vim: tabstop=4 shiftwidth=4 softtabstop=4

# Copyright 2010 OpenStack LLC.
# All Rights Reserved.
#
#    Licensed under the Apache License, Version 2.0 (the "License"); you may
#    not use this file except in compliance with the License. You may obtain
#    a copy of the License at
#
#         http://www.apache.org/licenses/LICENSE-2.0
#
#    Unless required by applicable law or agreed to in writing, software
#    distributed under the License is distributed on an "AS IS" BASIS, WITHOUT
#    WARRANTIES OR CONDITIONS OF ANY KIND, either express or implied. See the
#    License for the specific language governing permissions and limitations
#    under the License.

import json
import unittest

import stubout
import webob

from nova import db
from nova import flags
import nova.api.openstack
from nova.api.openstack import servers
import nova.db.api
from nova.db.sqlalchemy.models import Instance
import nova.rpc
from nova.tests.api.openstack import fakes


FLAGS = flags.FLAGS
FLAGS.verbose = True


def return_server(context, id):
    return stub_instance(id)


def return_servers(context, user_id=1):
    return [stub_instance(i, user_id) for i in xrange(5)]


def return_security_group(context, instance_id, security_group_id):
    pass


def instance_update(context, instance_id, kwargs):
    return stub_instance(instance_id)


def instance_address(context, instance_id):
    return None


def stub_instance(id, user_id=1):
<<<<<<< HEAD
    return Instance(id=id, state=0, image_id=10, user_id=user_id,
                    display_name='server%s' % id)
=======
    return Instance(id=int(id) + 123456, state=0, image_id=10, user_id=user_id,
                    display_name='server%s' % id, internal_id=id)
>>>>>>> 0ef58bac


def fake_compute_api(cls, req, id):
    return True


class ServersTest(unittest.TestCase):

    def setUp(self):
        self.stubs = stubout.StubOutForTesting()
        fakes.FakeAuthManager.auth_data = {}
        fakes.FakeAuthDatabase.data = {}
        fakes.stub_out_networking(self.stubs)
        fakes.stub_out_rate_limiting(self.stubs)
        fakes.stub_out_auth(self.stubs)
        fakes.stub_out_key_pair_funcs(self.stubs)
        fakes.stub_out_image_service(self.stubs)
        self.stubs.Set(nova.db.api, 'instance_get_all', return_servers)
        self.stubs.Set(nova.db.api, 'instance_get_by_id', return_server)
        self.stubs.Set(nova.db.api, 'instance_get_all_by_user',
                       return_servers)
        self.stubs.Set(nova.db.api, 'instance_add_security_group',
                       return_security_group)
        self.stubs.Set(nova.db.api, 'instance_update', instance_update)
        self.stubs.Set(nova.db.api, 'instance_get_fixed_address',
                       instance_address)
        self.stubs.Set(nova.db.api, 'instance_get_floating_address',
                       instance_address)
        self.stubs.Set(nova.compute.api.ComputeAPI, 'pause',
            fake_compute_api)
        self.stubs.Set(nova.compute.api.ComputeAPI, 'unpause',
            fake_compute_api)
        self.allow_admin = FLAGS.allow_admin_api

    def tearDown(self):
        self.stubs.UnsetAll()
        FLAGS.allow_admin_api = self.allow_admin

    def test_get_server_by_id(self):
        req = webob.Request.blank('/v1.0/servers/1')
        res = req.get_response(nova.api.API('os'))
        res_dict = json.loads(res.body)
        self.assertEqual(res_dict['server']['id'], 1)
        self.assertEqual(res_dict['server']['name'], 'server1')

    def test_get_server_list(self):
        req = webob.Request.blank('/v1.0/servers')
        res = req.get_response(nova.api.API('os'))
        res_dict = json.loads(res.body)

        i = 0
        for s in res_dict['servers']:
            self.assertEqual(s['id'], i)
            self.assertEqual(s['name'], 'server%d' % i)
            self.assertEqual(s.get('imageId', None), None)
            i += 1

    def test_create_instance(self):
        def instance_create(context, inst):
            return {'id': '1', 'display_name': ''}

        def server_update(context, id, params):
            return instance_create(context, id)

        def fake_method(*args, **kwargs):
            pass

        def project_get_network(context, user_id):
            return dict(id='1', host='localhost')

        def queue_get_for(context, *args):
            return 'network_topic'

        self.stubs.Set(nova.db.api, 'project_get_network', project_get_network)
        self.stubs.Set(nova.db.api, 'instance_create', instance_create)
        self.stubs.Set(nova.rpc, 'cast', fake_method)
        self.stubs.Set(nova.rpc, 'call', fake_method)
        self.stubs.Set(nova.db.api, 'instance_update',
            server_update)
        self.stubs.Set(nova.db.api, 'queue_get_for', queue_get_for)
        self.stubs.Set(nova.network.manager.VlanManager, 'allocate_fixed_ip',
            fake_method)

        body = dict(server=dict(
            name='server_test', imageId=2, flavorId=2, metadata={},
            personality={}))
        req = webob.Request.blank('/v1.0/servers')
        req.method = 'POST'
        req.body = json.dumps(body)

        res = req.get_response(nova.api.API('os'))

        self.assertEqual(res.status_int, 200)

    def test_update_no_body(self):
        req = webob.Request.blank('/v1.0/servers/1')
        req.method = 'PUT'
        res = req.get_response(nova.api.API('os'))
        self.assertEqual(res.status_int, 422)

    def test_update_bad_params(self):
        """ Confirm that update is filtering params """
        inst_dict = dict(cat='leopard', name='server_test', adminPass='bacon')
        self.body = json.dumps(dict(server=inst_dict))

        def server_update(context, id, params):
            self.update_called = True
            filtered_dict = dict(name='server_test', admin_pass='bacon')
            self.assertEqual(params, filtered_dict)

        self.stubs.Set(nova.db.api, 'instance_update',
            server_update)

        req = webob.Request.blank('/v1.0/servers/1')
        req.method = 'PUT'
        req.body = self.body
        req.get_response(nova.api.API('os'))

    def test_update_server(self):
        inst_dict = dict(name='server_test', adminPass='bacon')
        self.body = json.dumps(dict(server=inst_dict))

        def server_update(context, id, params):
            filtered_dict = dict(name='server_test', admin_pass='bacon')
            self.assertEqual(params, filtered_dict)

        self.stubs.Set(nova.db.api, 'instance_update',
            server_update)

        req = webob.Request.blank('/v1.0/servers/1')
        req.method = 'PUT'
        req.body = self.body
        req.get_response(nova.api.API('os'))

    def test_create_backup_schedules(self):
        req = webob.Request.blank('/v1.0/servers/1/backup_schedules')
        req.method = 'POST'
        res = req.get_response(nova.api.API('os'))
        self.assertEqual(res.status, '404 Not Found')

    def test_delete_backup_schedules(self):
        req = webob.Request.blank('/v1.0/servers/1/backup_schedules')
        req.method = 'DELETE'
        res = req.get_response(nova.api.API('os'))
        self.assertEqual(res.status, '404 Not Found')

    def test_get_server_backup_schedules(self):
        req = webob.Request.blank('/v1.0/servers/1/backup_schedules')
        res = req.get_response(nova.api.API('os'))
        self.assertEqual(res.status, '404 Not Found')

    def test_get_all_server_details(self):
        req = webob.Request.blank('/v1.0/servers/detail')
        res = req.get_response(nova.api.API('os'))
        res_dict = json.loads(res.body)

        i = 0
        for s in res_dict['servers']:
            self.assertEqual(s['id'], i)
            self.assertEqual(s['name'], 'server%d' % i)
            self.assertEqual(s['imageId'], 10)
            i += 1

    def test_server_pause(self):
        FLAGS.allow_admin_api = True
        body = dict(server=dict(
            name='server_test', imageId=2, flavorId=2, metadata={},
            personality={}))
        req = webob.Request.blank('/v1.0/servers/1/pause')
        req.method = 'POST'
        req.content_type = 'application/json'
        req.body = json.dumps(body)
        res = req.get_response(nova.api.API('os'))
        self.assertEqual(res.status_int, 202)

    def test_server_unpause(self):
        FLAGS.allow_admin_api = True
        body = dict(server=dict(
            name='server_test', imageId=2, flavorId=2, metadata={},
            personality={}))
        req = webob.Request.blank('/v1.0/servers/1/unpause')
        req.method = 'POST'
        req.content_type = 'application/json'
        req.body = json.dumps(body)
        res = req.get_response(nova.api.API('os'))
        self.assertEqual(res.status_int, 202)

    def test_server_reboot(self):
        body = dict(server=dict(
            name='server_test', imageId=2, flavorId=2, metadata={},
            personality={}))
        req = webob.Request.blank('/v1.0/servers/1/action')
        req.method = 'POST'
        req.content_type = 'application/json'
        req.body = json.dumps(body)
        res = req.get_response(nova.api.API('os'))

    def test_server_rebuild(self):
        body = dict(server=dict(
            name='server_test', imageId=2, flavorId=2, metadata={},
            personality={}))
        req = webob.Request.blank('/v1.0/servers/1/action')
        req.method = 'POST'
        req.content_type = 'application/json'
        req.body = json.dumps(body)
        res = req.get_response(nova.api.API('os'))

    def test_server_resize(self):
        body = dict(server=dict(
            name='server_test', imageId=2, flavorId=2, metadata={},
            personality={}))
        req = webob.Request.blank('/v1.0/servers/1/action')
        req.method = 'POST'
        req.content_type = 'application/json'
        req.body = json.dumps(body)
        res = req.get_response(nova.api.API('os'))

    def test_delete_server_instance(self):
        req = webob.Request.blank('/v1.0/servers/1')
        req.method = 'DELETE'

        self.server_delete_called = False

        def instance_destroy_mock(context, id):
            self.server_delete_called = True

        self.stubs.Set(nova.db.api, 'instance_destroy',
            instance_destroy_mock)

        res = req.get_response(nova.api.API('os'))
        self.assertEqual(res.status, '202 Accepted')
        self.assertEqual(self.server_delete_called, True)


if __name__ == "__main__":
    unittest.main()<|MERGE_RESOLUTION|>--- conflicted
+++ resolved
@@ -56,13 +56,8 @@
 
 
 def stub_instance(id, user_id=1):
-<<<<<<< HEAD
     return Instance(id=id, state=0, image_id=10, user_id=user_id,
                     display_name='server%s' % id)
-=======
-    return Instance(id=int(id) + 123456, state=0, image_id=10, user_id=user_id,
-                    display_name='server%s' % id, internal_id=id)
->>>>>>> 0ef58bac
 
 
 def fake_compute_api(cls, req, id):
