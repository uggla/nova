# Copyright 2011 Eldar Nugaev
# All Rights Reserved.
#
#    Licensed under the Apache License, Version 2.0 (the "License"); you may
#    not use this file except in compliance with the License. You may obtain
#    a copy of the License at
#
#         http://www.apache.org/licenses/LICENSE-2.0
#
#    Unless required by applicable law or agreed to in writing, software
#    distributed under the License is distributed on an "AS IS" BASIS, WITHOUT
#    WARRANTIES OR CONDITIONS OF ANY KIND, either express or implied. See the
#    License for the specific language governing permissions and limitations
#    under the License.

import json
import stubout
import webob

from nova import context
from nova import db
from nova import test
from nova import network
from nova.tests.api.openstack import fakes

<<<<<<< HEAD
from nova.api.openstack.contrib.floating_ips import FloatingIPController
from nova.api.openstack.contrib.floating_ips import \
=======
from nova.api.openstack.contrib.floating_ips import\
>>>>>>> 91cf150a
    _translate_floating_ip_view

def network_api_get(self, context, id):
    return {'id': id, 'address': '10.10.10.10'}


def network_api_list(self, context):
    return [{'id': 1,
             'address': '10.10.10.10',
             'instance': {'id': 11},
             'fixed_ip': {'address': '10.0.0.1'}},
            {'id': 2,
             'address': '10.10.10.11'}]


def network_api_allocate(self, context):
    return '10.10.10.10'

<<<<<<< HEAD
def network_api_release(self, context, address):
=======

def network_api_release():
>>>>>>> 91cf150a
    pass


def network_api_associate():
    pass


def network_api_disassociate():
    pass


class FloatingIpTest(test.TestCase):
    address = "10.10.10.10"

    def _create_floating_ip(self):
        """Create a floating ip object."""
        host = "fake_host"
        return db.floating_ip_create(self.context,
                                     {'address': self.address,
                                      'host': host})

    def _delete_floating_ip(self):
        db.floating_ip_destroy(self.context, self.address)

    def setUp(self):
        super(FloatingIpTest, self).setUp()
        self.controller = FloatingIPController()
        self.stubs = stubout.StubOutForTesting()
        fakes.FakeAuthManager.reset_fake_data()
        fakes.FakeAuthDatabase.data = {}
        fakes.stub_out_networking(self.stubs)
        fakes.stub_out_rate_limiting(self.stubs)
        fakes.stub_out_auth(self.stubs)
        self.stubs.Set(network.api.API, "get",
                       network_api_get)
        self.stubs.Set(network.api.API, "list",
                       network_api_list)
        self.stubs.Set(network.api.API, "allocate_floating_ip",
                       network_api_allocate)
        self.stubs.Set(network.api.API, "release_floating_ip",
                       network_api_release)
        self.stubs.Set(network.api.API, "associate_floating_ip",
                       network_api_associate)
        self.stubs.Set(network.api.API, "disassociate_floating_ip",
                       network_api_disassociate)
        self.context = context.get_admin_context()
        self._create_floating_ip()

    def tearDown(self):
        self.stubs.UnsetAll()
        self._delete_floating_ip()
        super(FloatingIpTest, self).tearDown()

    def test_get_ip_by_id(self):
        ip = self.controller._get_ip_by_id(self.context, '10.10.10.10')
        self.assertEqual(ip, '10.10.10.10')
        ip = self.controller._get_ip_by_id(self.context, '1')
        self.assertEqual(ip, '10.10.10.10')

    def test_translate_floating_ip_view(self):
        floating_ip_address = self._create_floating_ip()
        floating_ip = db.floating_ip_get_by_address(self.context,
                                                    floating_ip_address)
        view = _translate_floating_ip_view(floating_ip)
        self.assertTrue('floating_ip' in view)
        self.assertTrue(view['floating_ip']['id'])
        self.assertEqual(view['floating_ip']['ip'], self.address)
        self.assertEqual(view['floating_ip']['fixed_ip'], None)
        self.assertEqual(view['floating_ip']['instance_id'], None)

    def test_floating_ips_list(self):
        req = webob.Request.blank('/v1.1/floating_ips')
        res = req.get_response(fakes.wsgi_app())
        res_dict = json.loads(res.body)
        response = {'floating_ips': [{'floating_ip': {'instance_id': 11,
                                                      'ip': '10.10.10.10',
                                                      'fixed_ip': '10.0.0.1',
                                                      'id': 1}},
                                     {'floating_ip': {'instance_id': None,
                                                      'ip': '10.10.10.11',
                                                      'fixed_ip': None,
                                                      'id': 2}}]}
        self.assertEqual(res_dict, response)
        
    def test_floating_ip_show(self):
        req = webob.Request.blank('/v1.1/floating_ips/1')
        res = req.get_response(fakes.wsgi_app())
        res_dict = json.loads(res.body)
        self.assertEqual(res_dict['floating_ip']['id'], 1)
        self.assertEqual(res_dict['floating_ip']['ip'], '10.10.10.10')
        self.assertEqual(res_dict['floating_ip']['fixed_ip'], None)
        self.assertEqual(res_dict['floating_ip']['instance_id'], None)

    def test_floating_ip_allocate(self):
        req = webob.Request.blank('/v1.1/floating_ips')
        req.method = 'POST'
        res = req.get_response(fakes.wsgi_app())
        self.assertEqual(res.status_int, 200)
        ip = json.loads(res.body)['allocated']
        expected = {
            "id": 1,
            "floating_ip": '10.10.10.10'
        }
        self.assertEqual(ip, expected)

    def test_floating_ip_release(self):
        req = webob.Request.blank('/v1.1/floating_ips/1')
        req.method = 'DELETE'
        res = req.get_response(fakes.wsgi_app())
        self.assertEqual(res.status_int, 200)
        ip = json.loads(res.body)['released']
        expected = {
            "id": 1,
            "floating_ip": '10.10.10.10'
        }
        self.assertEqual(ip, expected)

    def test_floating_ip_associate(self):
        pass

    def test_floating_ip_disassociate(self):
        pass<|MERGE_RESOLUTION|>--- conflicted
+++ resolved
@@ -23,13 +23,9 @@
 from nova import network
 from nova.tests.api.openstack import fakes
 
-<<<<<<< HEAD
+
 from nova.api.openstack.contrib.floating_ips import FloatingIPController
-from nova.api.openstack.contrib.floating_ips import \
-=======
-from nova.api.openstack.contrib.floating_ips import\
->>>>>>> 91cf150a
-    _translate_floating_ip_view
+from nova.api.openstack.contrib.floating_ips import _translate_floating_ip_view
 
 def network_api_get(self, context, id):
     return {'id': id, 'address': '10.10.10.10'}
@@ -47,14 +43,9 @@
 def network_api_allocate(self, context):
     return '10.10.10.10'
 
-<<<<<<< HEAD
+
 def network_api_release(self, context, address):
-=======
-
-def network_api_release():
->>>>>>> 91cf150a
     pass
-
 
 def network_api_associate():
     pass
