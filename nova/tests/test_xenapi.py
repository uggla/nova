--- conflicted
+++ resolved
@@ -346,11 +346,11 @@
         super(XenAPIDiffieHellmanTestCase, self).tearDown()
 
 
-<<<<<<< HEAD
 class XenAPIMigrateInstance(test.TestCase):
     """
     Unit test for verifying migration-related actions
     """
+
     def setUp(self):
         super(XenAPIMigrateInstance, self).setUp()
         self.stubs = stubout.StubOutForTesting()
@@ -382,7 +382,8 @@
         stubs.stubout_session(self.stubs, stubs.FakeSessionForMigrationTests)
         conn = xenapi_conn.get_connection(False)
         conn.attach_disk(instance, {'base_copy': 'hurr', 'cow': 'durr'})
-=======
+
+
 class XenAPIDetermineDiskImageTestCase(test.TestCase):
     """
     Unit tests for code that detects the ImageType
@@ -440,5 +441,4 @@
         FLAGS.xenapi_image_service = 'glance'
         self.fake_instance.image_id = glance_stubs.FakeGlance.IMAGE_VHD
         self.fake_instance.kernel_id = None
-        self.assert_disk_type(vm_utils.ImageType.DISK_VHD)
->>>>>>> 78bd53a4
+        self.assert_disk_type(vm_utils.ImageType.DISK_VHD)