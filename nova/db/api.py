--- conflicted
+++ resolved
@@ -414,15 +414,14 @@
     return IMPL.instance_destroy(context, instance_id)
 
 
-<<<<<<< HEAD
+def instance_stop(context, instance_id):
+    """Stop the instance or raise if it does not exist."""
+    return IMPL.instance_stop(context, instance_id)
+
+
 def instance_get_by_uuid(context, uuid):
     """Get an instance or raise if it does not exist."""
     return IMPL.instance_get_by_uuid(context, uuid)
-=======
-def instance_stop(context, instance_id):
-    """Stop the instance or raise if it does not exist."""
-    return IMPL.instance_stop(context, instance_id)
->>>>>>> c2a8d0f1
 
 
 def instance_get(context, instance_id):
